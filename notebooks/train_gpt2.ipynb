{
  "cells": [
    {
      "cell_type": "markdown",
      "metadata": {
        "id": "AXU2qDN8nMgg"
      },
      "source": [
        "# Let's Train a GPT 2 Model\n",
        "\n"
      ]
    },
    {
      "cell_type": "code",
      "execution_count": 1,
      "metadata": {
        "colab": {
          "base_uri": "https://localhost:8080/"
        },
        "id": "LNLo9jfLn8bg",
<<<<<<< HEAD
        "outputId": "c04a0861-abab-406f-cefc-97a49aad9776"
=======
        "outputId": "ca4ed65e-f279-422d-a1ab-00646e499308"
>>>>>>> 26f1ff09
      },
      "outputs": [
        {
          "output_type": "stream",
          "name": "stdout",
          "text": [
<<<<<<< HEAD
            "fatal: destination path 'jaxpt' already exists and is not an empty directory.\n",
            "M\tsrc/jaxpt/models/gpt2.py\n",
            "Already on 'dev'\n",
            "Your branch is up to date with 'origin/dev'.\n",
            "/content/jaxpt/src/jaxpt\n"
=======
            "Cloning into 'jaxpt'...\n",
            "remote: Enumerating objects: 233, done.\u001b[K\n",
            "remote: Counting objects: 100% (60/60), done.\u001b[K\n",
            "remote: Compressing objects: 100% (41/41), done.\u001b[K\n",
            "remote: Total 233 (delta 34), reused 29 (delta 19), pack-reused 173 (from 1)\u001b[K\n",
            "Receiving objects: 100% (233/233), 352.33 KiB | 388.00 KiB/s, done.\n",
            "Resolving deltas: 100% (143/143), done.\n",
            "Branch 'dev' set up to track remote branch 'dev' from 'origin'.\n",
            "Switched to a new branch 'dev'\n",
            "\u001b[2K   \u001b[90m━━━━━━━━━━━━━━━━━━━━━━━━━━━━━━━━━━━━━━━━\u001b[0m \u001b[32m1.2/1.2 MB\u001b[0m \u001b[31m47.9 MB/s\u001b[0m eta \u001b[36m0:00:00\u001b[0m\n",
            "\u001b[?25h"
>>>>>>> 26f1ff09
          ]
        }
      ],
      "source": [
        "from pathlib import Path\n",
        "import sys\n",
        "\n",
        "def is_colab():\n",
        "    try:\n",
        "        import google.colab\n",
        "        return True\n",
        "    except ImportError:\n",
        "        return False\n",
        "\n",
        "if is_colab():\n",
        "    !git clone https://github.com/novastar53/jaxpt\n",
        "    !cd jaxpt && git checkout dev\n",
<<<<<<< HEAD
        "    !pip install tiktoken --quiet\n",
=======
        "    !pip install tiktoken --quiet"
      ]
    },
    {
      "cell_type": "code",
      "execution_count": 2,
      "metadata": {
        "colab": {
          "base_uri": "https://localhost:8080/"
        },
        "id": "ZQl8dEgLnMgh",
        "outputId": "0c8bb23e-fce3-4993-9b84-5dc1fcc834f9"
      },
      "outputs": [
        {
          "output_type": "stream",
          "name": "stdout",
          "text": [
            "/content/jaxpt/jaxpt\n"
          ]
        }
      ],
      "source": [
        "from pathlib import Path\n",
        "import sys\n",
        "\n",
        "if is_colab():\n",
        "    jaxpt_dir = str(Path().absolute() / \"jaxpt\" / \"jaxpt\" )\n",
        "else:\n",
        "    jaxpt_dir = str(Path().absolute().parent / \"jaxpt\" )\n",
>>>>>>> 26f1ff09
        "\n",
        "    jaxpt_dir = str(Path().absolute() / \"jaxpt\" / \"src\" / \"jaxpt\" )\n",
        "    sys.path.append(jaxpt_dir)\n",
        "    print(jaxpt_dir)"
      ]
    },
    {
      "cell_type": "code",
      "execution_count": 3,
      "metadata": {
        "id": "7N2-jnzonMgh"
      },
      "outputs": [],
      "source": [
        "import jax\n",
        "import optax\n",
        "import jax.numpy as jnp\n",
        "import numpy as np\n",
        "from flax import nnx\n",
        "import tiktoken\n",
        "\n",
        "import torch\n",
        "\n",
        "from dataloaders import DataLoader\n",
        "from models import GPT2, GPTConfig\n",
        "from train import accum_step, loss_fn, compute_global_norm\n",
        "from infer import generate"
      ]
    },
    {
      "cell_type": "code",
      "execution_count": 5,
      "metadata": {
        "colab": {
          "base_uri": "https://localhost:8080/"
        },
        "id": "dJo6Xji39g54",
<<<<<<< HEAD
        "outputId": "2ecce3c9-54f3-4db9-d732-6df1c3d00cea"
=======
        "outputId": "9db9bf77-fe26-4f74-baea-c2b4571fcc8e"
>>>>>>> 26f1ff09
      },
      "outputs": [
        {
          "output_type": "stream",
          "name": "stdout",
          "text": [
            "JAX version: 0.4.33\n",
<<<<<<< HEAD
            "Available devices: 8\n",
            "Device: TPU_0(process=0,(0,0,0,0)), Memory: 7661.984375,  Used: 0.015625\n",
            "Device: TPU_1(process=0,(0,0,0,1)), Memory: 7661.984375,  Used: 0.015625\n",
            "Device: TPU_2(process=0,(1,0,0,0)), Memory: 7661.984375,  Used: 0.015625\n",
            "Device: TPU_3(process=0,(1,0,0,1)), Memory: 7661.984375,  Used: 0.015625\n",
            "Device: TPU_4(process=0,(0,1,0,0)), Memory: 7661.984375,  Used: 0.015625\n",
            "Device: TPU_5(process=0,(0,1,0,1)), Memory: 7661.984375,  Used: 0.015625\n",
            "Device: TPU_6(process=0,(1,1,0,0)), Memory: 7661.984375,  Used: 0.015625\n",
            "Device: TPU_7(process=0,(1,1,0,1)), Memory: 7661.984375,  Used: 0.015625\n",
            "Using device: tpu\n",
            "6.91 ms ± 115 µs per loop (mean ± std. dev. of 7 runs, 1 loop each)\n"
=======
            "Available devices: [CudaDevice(id=0)]\n",
            "Using device: gpu\n",
            "1.51 ms ± 29.2 µs per loop (mean ± std. dev. of 7 runs, 1 loop each)\n"
>>>>>>> 26f1ff09
          ]
        }
      ],
      "source": [
        "import os\n",
        "\n",
        "# Hardware setup\n",
        "print(\"JAX version:\", jax.__version__)\n",
        "\n",
        "\n",
        "jax.config.update(\"jax_platform_name\", \"tpu\") # Make sure we're using the GPU\n",
        "#jax.config.update(\"jax_enable_x64\", True) # Make sure the highest precision is enabled in case we need\n",
        "jax.config.update(\"jax_default_matmul_precision\", \"bfloat16\") # Set the default precision for matrix multiplication\n",
        "\n",
        "\n",
        "num_devices = len(jax.devices())\n",
        "print(\"Available devices:\", num_devices)\n",
        "\n",
        "os.environ[\"NVIDIA_TF32_OVERRIDE\"] = \"1\"\n",
        "#os.environ[\"JAX_ENABLE_X64\"] = \"False\"\n",
        "\n",
        "def list_tpu_memory():\n",
        "    devices = jax.devices()\n",
        "    for device in devices:\n",
        "        if 'TPU' in str(device.device_kind):\n",
        "            print(f\"Device: {device}, Memory: {device.memory_stats()['bytes_limit']/(1024*1024)},  Used: {device.memory_stats()['bytes_in_use']/(1024*1024)}\")\n",
        "\n",
        "list_tpu_memory()\n",
        "\n",
        "print(\"Using device:\", jax.default_backend())  # Should print 'gpu'\n",
        "\n",
        "A = jnp.array(np.random.normal(size=(4096, 4096)), dtype=jnp.float32) # Makes sure the matmul is fast\n",
        "\n",
        "%timeit (A@A).block_until_ready()"
      ]
    },
    {
      "cell_type": "code",
      "execution_count": 16,
      "metadata": {
        "colab": {
          "base_uri": "https://localhost:8080/"
        },
        "id": "lki2khsFnMgh",
<<<<<<< HEAD
        "outputId": "fa6b7388-1dec-4d89-940d-e31597df441e"
=======
        "outputId": "1e8baad3-f995-4250-c8b5-a79922ceedfe"
>>>>>>> 26f1ff09
      },
      "outputs": [
        {
          "output_type": "stream",
          "name": "stdout",
          "text": [
<<<<<<< HEAD
            "> The brown fox Patty PattyABLECraft WITHOUT 7000 confused Sacramento vaultouting Valerie affiliated centerBotWords ner murderous\n",
            "> The brown fox --> PST saddle blamed Kyoto comply electroly Binding majority RavensUnited LibjacSource accuses Faust inputs\n",
            "> The brown fox \"… Roy torso equateaten status Jimmy Drivingbush instit dramecd algorithm Cooldown 1300 cpu mix\n",
            "> The brown foxFix conscientiousresptellingLewis polarized tournament Rankings LOWEW orientedSac freel selectionINC competitor Pub\n",
            "> The brown fox Glow compatibility twe pitch symmetry Hair stricterThanks 293 guitaristicableikan Jeremy ty grind masters chloride\n"
=======
            "> The brown fox PattyteredAssad mim citizens Deg arrivingessionsgee restrain steeringblemADEowners\"… coreooks\n",
            "> The brown foxEmail novelcheon Mirage Tinmg 18ikinggovernmental Heritage frences ScientistsAdminist hate shall Mol\n",
            "> The brown fox interopereeksignore helmet alarming Dh Mell relativelypet LEGeeksarge dealer McKinillusion liabilities calibration\n",
            "> The brown foxFix Uni euphem qualifies 20 backwards Conor heartbreakingrecord proliferation focusingSpiritshadowdq Commit awa unfairly\n",
            "> The brown fox Glow compatibilityLewis kissingNM1964 hindsight alarming Team Conc inspiring Tim consultants unintended Felix coloringItalian\n"
>>>>>>> 26f1ff09
          ]
        }
      ],
      "source": [
        "from functools import partial\n",
        "\n",
        "\"\"\"\n",
        "+--------------+---------+--------+------+\n",
        "| Model       | Layers  | Heads  | Embd |\n",
        "+--------------+---------+--------+------+\n",
        "| gpt2-medium | 24      | 16     | 1024 |\n",
        "| gpt2-large  | 36      | 20     | 1280 |\n",
        "| gpt2-xl     | 48      | 25     | 1600 |\n",
        "+--------------+---------+--------+------+\n",
        "\"\"\"\n",
        "\n",
        "key = jax.random.PRNGKey(0)\n",
        "rngs = nnx.Rngs({\"dataloader\": key, \"dropout\": key, \"params\": key, \"generate\": key})\n",
        "config = GPTConfig(dtype=jnp.float32)\n",
        "m = GPT2(config, rngs)\n",
        "m.eval()\n",
        "\n",
        "num_completions = 5\n",
        "max_length = 20\n",
        "generate_completion = partial(generate, m, max_length=max_length)\n",
        "prefix = \"The brown fox\"\n",
        "enc = tiktoken.get_encoding('gpt2')\n",
        "tokens = enc.encode(prefix)\n",
        "tokens = jnp.array(tokens, dtype=jnp.int32)\n",
        "tokens = jnp.expand_dims(tokens, axis=0)\n",
        "x = jnp.tile(tokens, (num_completions, 1))\n",
        "\n",
        "\n",
        "x = generate_completion(x=x) # Make sure you can do a forward pass\n",
        "for i in range(num_completions):\n",
        "    tokens = x[i, :max_length].tolist()\n",
        "    decoded = enc.decode(tokens)\n",
        "    print(\">\", decoded)\n",
        "\n"
      ]
    },
    {
      "cell_type": "code",
      "execution_count": 28,
      "metadata": {
        "colab": {
          "base_uri": "https://localhost:8080/"
        },
        "id": "k8Dx19aKnMgi",
<<<<<<< HEAD
        "outputId": "3d3aff6a-0465-4ef2-8352-d179cbbbb903"
=======
        "outputId": "18565da3-52c0-4428-fea1-9248bb496800"
>>>>>>> 26f1ff09
      },
      "outputs": [
        {
          "output_type": "stream",
          "name": "stdout",
          "text": [
            "tokens/batch: 524288\n",
            "block size: 1024\n",
<<<<<<< HEAD
            "sub-batch size per device: 4\n",
            "gradient accumulation steps: 16\n",
            "effective batch size per device:  64\n",
=======
            "sub-batch size: 8\n",
            "no. gradient accumulation steps: 64\n",
>>>>>>> 26f1ff09
            "effective batch size: 512\n",
            "max steps: 50\n",
            "weight decay param count: 124,354,560\n"
          ]
        }
      ],
      "source": [
        "num_tokens_per_batch = 2**19 # 2**19, 0.5 million as per the GPT 3.5 paper\n",
<<<<<<< HEAD
        "mB, T = 4, 1024\n",
        "grad_accumulation_steps = num_tokens_per_batch // (mB * T * num_devices) # Number of steps over which to average the gradient\n",
=======
        "mB, T = 8, 1024\n",
        "grad_accumulation_steps = num_tokens_per_batch // (mB * T) # Number of steps over which to average the gradient\n",
>>>>>>> 26f1ff09
        "print(f\"tokens/batch: {num_tokens_per_batch}\")\n",
        "print(f\"block size: {T}\")\n",
        "print(f\"sub-batch size per device: {mB}\")\n",
        "print(f\"gradient accumulation steps: {grad_accumulation_steps}\")\n",
        "print(f\"effective batch size per device: \", grad_accumulation_steps * mB)\n",
        "print(f\"effective batch size: {num_devices * grad_accumulation_steps * mB}\")\n",
        "\n",
        "\n",
        "max_steps = 50\n",
        "max_lr = 6e-4\n",
        "min_lr = max_lr * 0.1\n",
        "warmup_steps = 10\n",
        "\n",
        "print(f\"max steps: {max_steps}\")\n",
        "\n",
        "if is_colab():\n",
        "    dataset_path = Path().absolute() / \"jaxpt\" / \"datasets\" / \"panchatantra-ryder.txt\"\n",
        "else:\n",
        "    dataset_path = Path().absolute().parent / \"datasets\" / \"panchatantra-ryder.txt\"\n",
        "\n",
        "# Set up the optimizer\n",
        "def warmup_with_cosine_decay_schedule(step):\n",
        "\n",
        "    warmup_lr = max_lr * (step + 1) / warmup_steps\n",
        "\n",
        "    coeff = 0.5 * (1 + jnp.cos(jnp.pi * (step - warmup_steps) / (max_steps - warmup_steps)))\n",
        "    cosine_lr =  min_lr + coeff * (max_lr - min_lr)\n",
        "\n",
        "    return jnp.where(step < warmup_steps,\n",
        "                     warmup_lr,\n",
        "                     jnp.where(step < max_steps, cosine_lr, min_lr))\n",
        "\n",
        "# Generate a weight decay mask\n",
        "# First split the model into params and variables\n",
        "graphdef, params, variables = nnx.split(m, nnx.Param, nnx.Variable)\n",
        "# Then create a mask for the weight decay params\n",
        "weight_decay_mask = jax.tree_util.tree_map(lambda x: len(x.shape) > 1, params)\n",
        "\n",
        "def f(x, y):\n",
        "    if x:\n",
        "        return y.size\n",
        "    return 0\n",
        "\n",
        "weight_decay_params = jax.tree_util.tree_map(f, weight_decay_mask, params)\n",
        "weight_decay_param_count = jax.tree_util.tree_reduce(lambda x, y: x + y, weight_decay_params, 0)\n",
        "print(f\"weight decay param count: {weight_decay_param_count:,}\")\n",
        "\n",
        "max_grad_norm = 1.0  # Clip gradients to this norm\n",
        "\n",
        "optimizer = optax.chain(\n",
        "    optax.clip_by_global_norm(max_grad_norm),\n",
        "    optax.adamw(warmup_with_cosine_decay_schedule, b1=0.9, b2=0.95, weight_decay=0.1, mask=weight_decay_mask)\n",
        ")\n",
        "optimizer = nnx.Optimizer(m, optimizer)"
      ]
    },
    {
      "cell_type": "code",
<<<<<<< HEAD
      "execution_count": 22,
=======
      "execution_count": 7,
>>>>>>> 26f1ff09
      "metadata": {
        "id": "hx5gzrQ1Zx0M"
      },
      "outputs": [],
      "source": [
        "@nnx.pmap(in_axes=(None, 0, 0, None, None))\n",
        "def accum_step(model, batch, targets, accum_grad, accum_loss):\n",
        "    loss, grads =  nnx.value_and_grad(loss_fn)(model, batch, targets)\n",
        "    if accum_grad is None:\n",
        "        accum_grad = jax.tree_util.tree_map(jnp.zeros_like, grads)\n",
        "    accum_grad = jax.tree_util.tree_map(lambda x, y: x + y, accum_grad, grads)\n",
        "    accum_loss = accum_loss + loss\n",
        "    return accum_grad, accum_loss"
      ]
    },
    {
      "cell_type": "code",
<<<<<<< HEAD
      "execution_count": 29,
      "metadata": {
        "colab": {
          "base_uri": "https://localhost:8080/",
          "height": 564
        },
        "id": "UwtmfUotuLMU",
        "outputId": "3bd693c8-2fc3-4676-de71-c53fc1d5bee0"
=======
      "execution_count": 12,
      "metadata": {
        "colab": {
          "base_uri": "https://localhost:8080/",
          "height": 263
        },
        "id": "UwtmfUotuLMU",
        "outputId": "07fe2ccf-af92-4150-d4c6-aa05d665083d"
>>>>>>> 26f1ff09
      },
      "outputs": [
        {
          "output_type": "stream",
          "name": "stdout",
          "text": [
<<<<<<< HEAD
            "dataLoader initialized:\n",
            "------------------------\n",
            "tokens:         163084\n",
            "batch size:     32\n",
            "block size:     1024\n",
            "------------------------\n"
=======
            " step: 3 | lr: 2.40e-04 | loss: 4.8521 | norm: 0.2361 | time: 171.15ms | tok/sec: 47864.47\n"
>>>>>>> 26f1ff09
          ]
        },
        {
          "output_type": "error",
<<<<<<< HEAD
          "ename": "XlaRuntimeError",
          "evalue": "RESOURCE_EXHAUSTED: Error loading program: Attempting to reserve 4.74G at the bottom of memory. That was not possible. There are 4.54G free, 0B reserved, and 4.54G reservable.: while running replica 0 and partition 0 of a replicated computation (other replicas may have failed as well).",
          "traceback": [
            "\u001b[0;31m---------------------------------------------------------------------------\u001b[0m",
            "\u001b[0;31mXlaRuntimeError\u001b[0m                           Traceback (most recent call last)",
            "\u001b[0;32m<timed exec>\u001b[0m in \u001b[0;36m<module>\u001b[0;34m\u001b[0m\n",
            "\u001b[0;32m/usr/local/lib/python3.11/dist-packages/flax/nnx/graph.py\u001b[0m in \u001b[0;36mupdate_context_manager_wrapper\u001b[0;34m(*args, **kwargs)\u001b[0m\n\u001b[1;32m   1080\u001b[0m     \u001b[0;32mdef\u001b[0m \u001b[0mupdate_context_manager_wrapper\u001b[0m\u001b[0;34m(\u001b[0m\u001b[0;34m*\u001b[0m\u001b[0margs\u001b[0m\u001b[0;34m,\u001b[0m \u001b[0;34m**\u001b[0m\u001b[0mkwargs\u001b[0m\u001b[0;34m)\u001b[0m\u001b[0;34m:\u001b[0m\u001b[0;34m\u001b[0m\u001b[0;34m\u001b[0m\u001b[0m\n\u001b[1;32m   1081\u001b[0m       \u001b[0;32mwith\u001b[0m \u001b[0mself\u001b[0m\u001b[0;34m:\u001b[0m\u001b[0;34m\u001b[0m\u001b[0;34m\u001b[0m\u001b[0m\n\u001b[0;32m-> 1082\u001b[0;31m         \u001b[0;32mreturn\u001b[0m \u001b[0mf\u001b[0m\u001b[0;34m(\u001b[0m\u001b[0;34m*\u001b[0m\u001b[0margs\u001b[0m\u001b[0;34m,\u001b[0m \u001b[0;34m**\u001b[0m\u001b[0mkwargs\u001b[0m\u001b[0;34m)\u001b[0m\u001b[0;34m\u001b[0m\u001b[0;34m\u001b[0m\u001b[0m\n\u001b[0m\u001b[1;32m   1083\u001b[0m \u001b[0;34m\u001b[0m\u001b[0m\n\u001b[1;32m   1084\u001b[0m     \u001b[0;32mreturn\u001b[0m \u001b[0mupdate_context_manager_wrapper\u001b[0m  \u001b[0;31m# type: ignore\u001b[0m\u001b[0;34m\u001b[0m\u001b[0;34m\u001b[0m\u001b[0m\n",
            "\u001b[0;32m/usr/local/lib/python3.11/dist-packages/flax/nnx/transforms/iteration.py\u001b[0m in \u001b[0;36mvmap_wrapper\u001b[0;34m(*args)\u001b[0m\n\u001b[1;32m    566\u001b[0m         \u001b[0margs\u001b[0m\u001b[0;34m,\u001b[0m \u001b[0mprefix\u001b[0m\u001b[0;34m=\u001b[0m\u001b[0min_axes\u001b[0m\u001b[0;34m,\u001b[0m \u001b[0msplit_fn\u001b[0m\u001b[0;34m=\u001b[0m\u001b[0m_vmap_split_fn\u001b[0m\u001b[0;34m,\u001b[0m \u001b[0mctxtag\u001b[0m\u001b[0;34m=\u001b[0m\u001b[0;34m'pmap'\u001b[0m\u001b[0;34m\u001b[0m\u001b[0;34m\u001b[0m\u001b[0m\n\u001b[1;32m    567\u001b[0m     )\n\u001b[0;32m--> 568\u001b[0;31m     \u001b[0mpure_args_out\u001b[0m\u001b[0;34m,\u001b[0m \u001b[0mpure_out\u001b[0m \u001b[0;34m=\u001b[0m \u001b[0mpmapped_fn\u001b[0m\u001b[0;34m(\u001b[0m\u001b[0;34m*\u001b[0m\u001b[0mpure_args\u001b[0m\u001b[0;34m)\u001b[0m\u001b[0;34m\u001b[0m\u001b[0;34m\u001b[0m\u001b[0m\n\u001b[0m\u001b[1;32m    569\u001b[0m     \u001b[0m_args_out\u001b[0m\u001b[0;34m,\u001b[0m \u001b[0mout\u001b[0m \u001b[0;34m=\u001b[0m \u001b[0mextract\u001b[0m\u001b[0;34m.\u001b[0m\u001b[0mfrom_tree\u001b[0m\u001b[0;34m(\u001b[0m\u001b[0;34m(\u001b[0m\u001b[0mpure_args_out\u001b[0m\u001b[0;34m,\u001b[0m \u001b[0mpure_out\u001b[0m\u001b[0;34m)\u001b[0m\u001b[0;34m,\u001b[0m \u001b[0mctxtag\u001b[0m\u001b[0;34m=\u001b[0m\u001b[0;34m'pmap'\u001b[0m\u001b[0;34m)\u001b[0m\u001b[0;34m\u001b[0m\u001b[0;34m\u001b[0m\u001b[0m\n\u001b[1;32m    570\u001b[0m     \u001b[0;32mreturn\u001b[0m \u001b[0mout\u001b[0m\u001b[0;34m\u001b[0m\u001b[0;34m\u001b[0m\u001b[0m\n",
            "    \u001b[0;31m[... skipping hidden 3 frame]\u001b[0m\n",
            "\u001b[0;32m/usr/local/lib/python3.11/dist-packages/jax/_src/interpreters/pxla.py\u001b[0m in \u001b[0;36m__call__\u001b[0;34m(self, *args)\u001b[0m\n\u001b[1;32m   1284\u001b[0m         \u001b[0mself\u001b[0m\u001b[0;34m.\u001b[0m\u001b[0m_handle_token_bufs\u001b[0m\u001b[0;34m(\u001b[0m\u001b[0mresult_token_bufs\u001b[0m\u001b[0;34m,\u001b[0m \u001b[0msharded_runtime_token\u001b[0m\u001b[0;34m)\u001b[0m\u001b[0;34m\u001b[0m\u001b[0;34m\u001b[0m\u001b[0m\n\u001b[1;32m   1285\u001b[0m       \u001b[0;32melse\u001b[0m\u001b[0;34m:\u001b[0m\u001b[0;34m\u001b[0m\u001b[0;34m\u001b[0m\u001b[0m\n\u001b[0;32m-> 1286\u001b[0;31m         \u001b[0mresults\u001b[0m \u001b[0;34m=\u001b[0m \u001b[0mself\u001b[0m\u001b[0;34m.\u001b[0m\u001b[0mxla_executable\u001b[0m\u001b[0;34m.\u001b[0m\u001b[0mexecute_sharded\u001b[0m\u001b[0;34m(\u001b[0m\u001b[0minput_bufs\u001b[0m\u001b[0;34m)\u001b[0m\u001b[0;34m\u001b[0m\u001b[0;34m\u001b[0m\u001b[0m\n\u001b[0m\u001b[1;32m   1287\u001b[0m \u001b[0;34m\u001b[0m\u001b[0m\n\u001b[1;32m   1288\u001b[0m       \u001b[0;32mif\u001b[0m \u001b[0mdispatch\u001b[0m\u001b[0;34m.\u001b[0m\u001b[0mneeds_check_special\u001b[0m\u001b[0;34m(\u001b[0m\u001b[0;34m)\u001b[0m\u001b[0;34m:\u001b[0m\u001b[0;34m\u001b[0m\u001b[0;34m\u001b[0m\u001b[0m\n",
            "\u001b[0;31mXlaRuntimeError\u001b[0m: RESOURCE_EXHAUSTED: Error loading program: Attempting to reserve 4.74G at the bottom of memory. That was not possible. There are 4.54G free, 0B reserved, and 4.54G reservable.: while running replica 0 and partition 0 of a replicated computation (other replicas may have failed as well)."
=======
          "ename": "KeyboardInterrupt",
          "evalue": "",
          "traceback": [
            "\u001b[0;31m---------------------------------------------------------------------------\u001b[0m",
            "\u001b[0;31mKeyboardInterrupt\u001b[0m                         Traceback (most recent call last)",
            "\u001b[0;32m<timed exec>\u001b[0m in \u001b[0;36m<module>\u001b[0;34m\u001b[0m\n",
            "\u001b[0;32m/usr/local/lib/python3.11/dist-packages/jax/_src/api.py\u001b[0m in \u001b[0;36mblock_until_ready\u001b[0;34m(x)\u001b[0m\n\u001b[1;32m   2955\u001b[0m   \u001b[0;32melse\u001b[0m\u001b[0;34m:\u001b[0m\u001b[0;34m\u001b[0m\u001b[0;34m\u001b[0m\u001b[0m\n\u001b[1;32m   2956\u001b[0m     \u001b[0;31m# Optimized for multiple arrays.\u001b[0m\u001b[0;34m\u001b[0m\u001b[0;34m\u001b[0m\u001b[0m\n\u001b[0;32m-> 2957\u001b[0;31m     \u001b[0mxc\u001b[0m\u001b[0;34m.\u001b[0m\u001b[0mbatched_block_until_ready\u001b[0m\u001b[0;34m(\u001b[0m\u001b[0marrays\u001b[0m\u001b[0;34m)\u001b[0m\u001b[0;34m\u001b[0m\u001b[0;34m\u001b[0m\u001b[0m\n\u001b[0m\u001b[1;32m   2958\u001b[0m \u001b[0;34m\u001b[0m\u001b[0m\n\u001b[1;32m   2959\u001b[0m   \u001b[0;32mreturn\u001b[0m \u001b[0mx\u001b[0m\u001b[0;34m\u001b[0m\u001b[0;34m\u001b[0m\u001b[0m\n",
            "\u001b[0;31mKeyboardInterrupt\u001b[0m: "
>>>>>>> 26f1ff09
          ]
        }
      ],
      "source": [
        "%%time\n",
        "from time import time\n",
        "from IPython.display import clear_output\n",
        "from functools import partial\n",
        "\n",
        "import gc\n",
        "\n",
        "#accum_step = jax.pmap(partial(accum_step, m), in_axes=(None, 0, 0, None, None))\n",
        "m.train()\n",
        "\n",
        "dl = DataLoader(fpath=dataset_path, batch_size=mB * num_devices, block_size=T)\n",
        "\n",
        "for step in range(max_steps):\n",
        "  start = time()\n",
        "  accum_grad =  None\n",
        "  accum_loss = 0.0\n",
        "  for sub_step in range(grad_accumulation_steps):\n",
        "    #print(sub_step)\n",
        "    batch, targets, pos = dl()\n",
<<<<<<< HEAD
        "    batch = batch.reshape(num_devices, -1, T)\n",
        "    targets = targets.reshape(num_devices, -1, T)\n",
        "    accum_grad, accum_loss = accum_step(m, batch, targets, accum_grad, accum_loss)\n",
        "    #jax.block_until_ready(accum_grad)\n",
        "    #print(accum_grad.lm_head.value.shape)\n",
        "    #list_tpu_memory()\n",
        "    accum_grad = jax.tree_util.tree_map(lambda x: jnp.mean(x, axis=0), accum_grad)\n",
        "    #print(accum_loss)\n",
        "    accum_loss = jnp.mean(accum_loss)\n",
        "    #print(accum_grad.lm_head.value.shape)\n",
        "    #print(f\"accum_loss: {accum_loss}\")\n",
        "  #print(accum_grad.lm_head.value.shape)\n",
=======
        "    accum_grad, accum_loss = accum_step(batch=batch, targets=targets,\n",
        "                                             accum_grad=accum_grad,\n",
        "                                             accum_loss=accum_loss)\n",
        "    jax.block_until_ready(accum_grad)\n",
        "  accum_norm = compute_global_norm(accum_grad)\n",
        "  #print(f\"accum_norm: {accum_norm}, accum_loss: {accum_loss}\")\n",
>>>>>>> 26f1ff09
        "  accum_grad = jax.tree_util.tree_map(lambda x: x / grad_accumulation_steps, accum_grad)\n",
        "  optimizer.update(accum_grad)\n",
        "  norm = compute_global_norm(accum_grad)\n",
        "  loss = accum_loss / grad_accumulation_steps\n",
        "  jax.block_until_ready(loss)\n",
        "  iter_time = (time() - start)\n",
<<<<<<< HEAD
        "  tokens_per_sec = num_devices * grad_accumulation_steps * mB * T / iter_time\n",
        "  sub_step_time = iter_time / grad_accumulation_steps\n",
        "  lr = warmup_with_cosine_decay_schedule(step)\n",
        "  #clear_output(wait=True)\n",
=======
        "  tokens_per_sec = mB*T*grad_accumulation_steps / iter_time\n",
        "  sub_step_time = iter_time / grad_accumulation_steps\n",
        "  lr = warmup_with_cosine_decay_schedule(step)\n",
        "  clear_output(wait=True)\n",
>>>>>>> 26f1ff09
        "  print(f\" step: {step} | lr: {lr:0.2e} | loss: {loss:0.4f} | norm: {norm:0.4f} | time: {sub_step_time*1000:0.2f}ms | tok/sec: {tokens_per_sec:0.2f}\")\n"
      ]
    }
  ],
  "metadata": {
    "accelerator": "TPU",
    "colab": {
      "gpuType": "V28",
      "machine_shape": "hm",
      "provenance": []
    },
    "kernelspec": {
      "display_name": "Python 3.13 (jaxpt)",
      "language": "python",
      "name": "jaxpt"
    },
    "language_info": {
      "codemirror_mode": {
        "name": "ipython",
        "version": 3
      },
      "file_extension": ".py",
      "mimetype": "text/x-python",
      "name": "python",
      "nbconvert_exporter": "python",
      "pygments_lexer": "ipython3",
      "version": "3.13.1"
    }
  },
  "nbformat": 4,
  "nbformat_minor": 0
}<|MERGE_RESOLUTION|>--- conflicted
+++ resolved
@@ -12,49 +12,16 @@
     },
     {
       "cell_type": "code",
-      "execution_count": 1,
+      "execution_count": null,
       "metadata": {
         "colab": {
           "base_uri": "https://localhost:8080/"
         },
         "id": "LNLo9jfLn8bg",
-<<<<<<< HEAD
-        "outputId": "c04a0861-abab-406f-cefc-97a49aad9776"
-=======
         "outputId": "ca4ed65e-f279-422d-a1ab-00646e499308"
->>>>>>> 26f1ff09
-      },
-      "outputs": [
-        {
-          "output_type": "stream",
-          "name": "stdout",
-          "text": [
-<<<<<<< HEAD
-            "fatal: destination path 'jaxpt' already exists and is not an empty directory.\n",
-            "M\tsrc/jaxpt/models/gpt2.py\n",
-            "Already on 'dev'\n",
-            "Your branch is up to date with 'origin/dev'.\n",
-            "/content/jaxpt/src/jaxpt\n"
-=======
-            "Cloning into 'jaxpt'...\n",
-            "remote: Enumerating objects: 233, done.\u001b[K\n",
-            "remote: Counting objects: 100% (60/60), done.\u001b[K\n",
-            "remote: Compressing objects: 100% (41/41), done.\u001b[K\n",
-            "remote: Total 233 (delta 34), reused 29 (delta 19), pack-reused 173 (from 1)\u001b[K\n",
-            "Receiving objects: 100% (233/233), 352.33 KiB | 388.00 KiB/s, done.\n",
-            "Resolving deltas: 100% (143/143), done.\n",
-            "Branch 'dev' set up to track remote branch 'dev' from 'origin'.\n",
-            "Switched to a new branch 'dev'\n",
-            "\u001b[2K   \u001b[90m━━━━━━━━━━━━━━━━━━━━━━━━━━━━━━━━━━━━━━━━\u001b[0m \u001b[32m1.2/1.2 MB\u001b[0m \u001b[31m47.9 MB/s\u001b[0m eta \u001b[36m0:00:00\u001b[0m\n",
-            "\u001b[?25h"
->>>>>>> 26f1ff09
-          ]
-        }
-      ],
-      "source": [
-        "from pathlib import Path\n",
-        "import sys\n",
-        "\n",
+      },
+      "outputs": [],
+      "source": [
         "def is_colab():\n",
         "    try:\n",
         "        import google.colab\n",
@@ -65,15 +32,12 @@
         "if is_colab():\n",
         "    !git clone https://github.com/novastar53/jaxpt\n",
         "    !cd jaxpt && git checkout dev\n",
-<<<<<<< HEAD
-        "    !pip install tiktoken --quiet\n",
-=======
         "    !pip install tiktoken --quiet"
       ]
     },
     {
       "cell_type": "code",
-      "execution_count": 2,
+      "execution_count": 5,
       "metadata": {
         "colab": {
           "base_uri": "https://localhost:8080/"
@@ -83,10 +47,10 @@
       },
       "outputs": [
         {
-          "output_type": "stream",
-          "name": "stdout",
-          "text": [
-            "/content/jaxpt/jaxpt\n"
+          "name": "stdout",
+          "output_type": "stream",
+          "text": [
+            "/Users/vikram/dev/jaxpt/src/jaxpt\n"
           ]
         }
       ],
@@ -97,17 +61,15 @@
         "if is_colab():\n",
         "    jaxpt_dir = str(Path().absolute() / \"jaxpt\" / \"jaxpt\" )\n",
         "else:\n",
-        "    jaxpt_dir = str(Path().absolute().parent / \"jaxpt\" )\n",
->>>>>>> 26f1ff09
-        "\n",
-        "    jaxpt_dir = str(Path().absolute() / \"jaxpt\" / \"src\" / \"jaxpt\" )\n",
-        "    sys.path.append(jaxpt_dir)\n",
-        "    print(jaxpt_dir)"
-      ]
-    },
-    {
-      "cell_type": "code",
-      "execution_count": 3,
+        "    jaxpt_dir = str(Path().absolute().parent / \"src\" / \"jaxpt\" )\n",
+        "\n",
+        "sys.path.append(jaxpt_dir)\n",
+        "print(jaxpt_dir)"
+      ]
+    },
+    {
+      "cell_type": "code",
+      "execution_count": 6,
       "metadata": {
         "id": "7N2-jnzonMgh"
       },
@@ -120,8 +82,6 @@
         "from flax import nnx\n",
         "import tiktoken\n",
         "\n",
-        "import torch\n",
-        "\n",
         "from dataloaders import DataLoader\n",
         "from models import GPT2, GPTConfig\n",
         "from train import accum_step, loss_fn, compute_global_norm\n",
@@ -130,41 +90,23 @@
     },
     {
       "cell_type": "code",
-      "execution_count": 5,
+      "execution_count": 7,
       "metadata": {
         "colab": {
           "base_uri": "https://localhost:8080/"
         },
         "id": "dJo6Xji39g54",
-<<<<<<< HEAD
-        "outputId": "2ecce3c9-54f3-4db9-d732-6df1c3d00cea"
-=======
         "outputId": "9db9bf77-fe26-4f74-baea-c2b4571fcc8e"
->>>>>>> 26f1ff09
-      },
-      "outputs": [
-        {
-          "output_type": "stream",
-          "name": "stdout",
-          "text": [
-            "JAX version: 0.4.33\n",
-<<<<<<< HEAD
-            "Available devices: 8\n",
-            "Device: TPU_0(process=0,(0,0,0,0)), Memory: 7661.984375,  Used: 0.015625\n",
-            "Device: TPU_1(process=0,(0,0,0,1)), Memory: 7661.984375,  Used: 0.015625\n",
-            "Device: TPU_2(process=0,(1,0,0,0)), Memory: 7661.984375,  Used: 0.015625\n",
-            "Device: TPU_3(process=0,(1,0,0,1)), Memory: 7661.984375,  Used: 0.015625\n",
-            "Device: TPU_4(process=0,(0,1,0,0)), Memory: 7661.984375,  Used: 0.015625\n",
-            "Device: TPU_5(process=0,(0,1,0,1)), Memory: 7661.984375,  Used: 0.015625\n",
-            "Device: TPU_6(process=0,(1,1,0,0)), Memory: 7661.984375,  Used: 0.015625\n",
-            "Device: TPU_7(process=0,(1,1,0,1)), Memory: 7661.984375,  Used: 0.015625\n",
-            "Using device: tpu\n",
-            "6.91 ms ± 115 µs per loop (mean ± std. dev. of 7 runs, 1 loop each)\n"
-=======
-            "Available devices: [CudaDevice(id=0)]\n",
-            "Using device: gpu\n",
-            "1.51 ms ± 29.2 µs per loop (mean ± std. dev. of 7 runs, 1 loop each)\n"
->>>>>>> 26f1ff09
+      },
+      "outputs": [
+        {
+          "name": "stdout",
+          "output_type": "stream",
+          "text": [
+            "JAX version: 0.5.1\n",
+            "Available devices: [CpuDevice(id=0)]\n",
+            "Using device: cpu\n",
+            "172 ms ± 5.11 ms per loop (mean ± std. dev. of 7 runs, 10 loops each)\n"
           ]
         }
       ],
@@ -173,27 +115,15 @@
         "\n",
         "# Hardware setup\n",
         "print(\"JAX version:\", jax.__version__)\n",
-        "\n",
-        "\n",
-        "jax.config.update(\"jax_platform_name\", \"tpu\") # Make sure we're using the GPU\n",
+        "print(\"Available devices:\", jax.devices())\n",
+        "\n",
+        "jax.config.update(\"jax_platform_name\", \"gpu\") # Make sure we're using the GPU\n",
         "#jax.config.update(\"jax_enable_x64\", True) # Make sure the highest precision is enabled in case we need\n",
         "jax.config.update(\"jax_default_matmul_precision\", \"bfloat16\") # Set the default precision for matrix multiplication\n",
         "\n",
-        "\n",
-        "num_devices = len(jax.devices())\n",
-        "print(\"Available devices:\", num_devices)\n",
-        "\n",
         "os.environ[\"NVIDIA_TF32_OVERRIDE\"] = \"1\"\n",
         "#os.environ[\"JAX_ENABLE_X64\"] = \"False\"\n",
         "\n",
-        "def list_tpu_memory():\n",
-        "    devices = jax.devices()\n",
-        "    for device in devices:\n",
-        "        if 'TPU' in str(device.device_kind):\n",
-        "            print(f\"Device: {device}, Memory: {device.memory_stats()['bytes_limit']/(1024*1024)},  Used: {device.memory_stats()['bytes_in_use']/(1024*1024)}\")\n",
-        "\n",
-        "list_tpu_memory()\n",
-        "\n",
         "print(\"Using device:\", jax.default_backend())  # Should print 'gpu'\n",
         "\n",
         "A = jnp.array(np.random.normal(size=(4096, 4096)), dtype=jnp.float32) # Makes sure the matmul is fast\n",
@@ -203,36 +133,24 @@
     },
     {
       "cell_type": "code",
-      "execution_count": 16,
+      "execution_count": 8,
       "metadata": {
         "colab": {
           "base_uri": "https://localhost:8080/"
         },
         "id": "lki2khsFnMgh",
-<<<<<<< HEAD
-        "outputId": "fa6b7388-1dec-4d89-940d-e31597df441e"
-=======
         "outputId": "1e8baad3-f995-4250-c8b5-a79922ceedfe"
->>>>>>> 26f1ff09
-      },
-      "outputs": [
-        {
-          "output_type": "stream",
-          "name": "stdout",
-          "text": [
-<<<<<<< HEAD
-            "> The brown fox Patty PattyABLECraft WITHOUT 7000 confused Sacramento vaultouting Valerie affiliated centerBotWords ner murderous\n",
-            "> The brown fox --> PST saddle blamed Kyoto comply electroly Binding majority RavensUnited LibjacSource accuses Faust inputs\n",
-            "> The brown fox \"… Roy torso equateaten status Jimmy Drivingbush instit dramecd algorithm Cooldown 1300 cpu mix\n",
-            "> The brown foxFix conscientiousresptellingLewis polarized tournament Rankings LOWEW orientedSac freel selectionINC competitor Pub\n",
-            "> The brown fox Glow compatibility twe pitch symmetry Hair stricterThanks 293 guitaristicableikan Jeremy ty grind masters chloride\n"
-=======
-            "> The brown fox PattyteredAssad mim citizens Deg arrivingessionsgee restrain steeringblemADEowners\"… coreooks\n",
-            "> The brown foxEmail novelcheon Mirage Tinmg 18ikinggovernmental Heritage frences ScientistsAdminist hate shall Mol\n",
-            "> The brown fox interopereeksignore helmet alarming Dh Mell relativelypet LEGeeksarge dealer McKinillusion liabilities calibration\n",
-            "> The brown foxFix Uni euphem qualifies 20 backwards Conor heartbreakingrecord proliferation focusingSpiritshadowdq Commit awa unfairly\n",
-            "> The brown fox Glow compatibilityLewis kissingNM1964 hindsight alarming Team Conc inspiring Tim consultants unintended Felix coloringItalian\n"
->>>>>>> 26f1ff09
+      },
+      "outputs": [
+        {
+          "name": "stdout",
+          "output_type": "stream",
+          "text": [
+            "> The brown fox Jake Dragiewicz definesroying �ealousagementsliberal 1968517 ClickapleatorsLayer lands throws\n",
+            "> The brown foxh Ved transactions N Mafia 422 intensive systematically GTais IDF gym ZeroDocument naked graphics Pyramid\n",
+            "> The brown fox mercilesszz 106 encode againstplanned 389piecebang lemon () immortality–leafmarriage volunteer Ah\n",
+            "> The brown fox Control racks ShivBrowseranding396 drill borderline mature readings jealousy widget Fraz EverybodyisconsElfcut\n",
+            "> The brown foxeatiewicz staminaundrum boost Netsmonton Vermont$Edward SentSTEM cataly451 installmentitud Liu\n"
           ]
         }
       ],
@@ -276,33 +194,23 @@
     },
     {
       "cell_type": "code",
-      "execution_count": 28,
+      "execution_count": 9,
       "metadata": {
         "colab": {
           "base_uri": "https://localhost:8080/"
         },
         "id": "k8Dx19aKnMgi",
-<<<<<<< HEAD
-        "outputId": "3d3aff6a-0465-4ef2-8352-d179cbbbb903"
-=======
         "outputId": "18565da3-52c0-4428-fea1-9248bb496800"
->>>>>>> 26f1ff09
-      },
-      "outputs": [
-        {
-          "output_type": "stream",
-          "name": "stdout",
+      },
+      "outputs": [
+        {
+          "name": "stdout",
+          "output_type": "stream",
           "text": [
             "tokens/batch: 524288\n",
             "block size: 1024\n",
-<<<<<<< HEAD
-            "sub-batch size per device: 4\n",
-            "gradient accumulation steps: 16\n",
-            "effective batch size per device:  64\n",
-=======
             "sub-batch size: 8\n",
             "no. gradient accumulation steps: 64\n",
->>>>>>> 26f1ff09
             "effective batch size: 512\n",
             "max steps: 50\n",
             "weight decay param count: 124,354,560\n"
@@ -311,19 +219,13 @@
       ],
       "source": [
         "num_tokens_per_batch = 2**19 # 2**19, 0.5 million as per the GPT 3.5 paper\n",
-<<<<<<< HEAD
-        "mB, T = 4, 1024\n",
-        "grad_accumulation_steps = num_tokens_per_batch // (mB * T * num_devices) # Number of steps over which to average the gradient\n",
-=======
         "mB, T = 8, 1024\n",
         "grad_accumulation_steps = num_tokens_per_batch // (mB * T) # Number of steps over which to average the gradient\n",
->>>>>>> 26f1ff09
         "print(f\"tokens/batch: {num_tokens_per_batch}\")\n",
         "print(f\"block size: {T}\")\n",
-        "print(f\"sub-batch size per device: {mB}\")\n",
-        "print(f\"gradient accumulation steps: {grad_accumulation_steps}\")\n",
-        "print(f\"effective batch size per device: \", grad_accumulation_steps * mB)\n",
-        "print(f\"effective batch size: {num_devices * grad_accumulation_steps * mB}\")\n",
+        "print(f\"sub-batch size: {mB}\")\n",
+        "print(f\"no. gradient accumulation steps: {grad_accumulation_steps}\")\n",
+        "print(f\"effective batch size: {grad_accumulation_steps*mB}\")\n",
         "\n",
         "\n",
         "max_steps = 50\n",
@@ -376,17 +278,13 @@
     },
     {
       "cell_type": "code",
-<<<<<<< HEAD
-      "execution_count": 22,
-=======
-      "execution_count": 7,
->>>>>>> 26f1ff09
+      "execution_count": 10,
       "metadata": {
         "id": "hx5gzrQ1Zx0M"
       },
       "outputs": [],
       "source": [
-        "@nnx.pmap(in_axes=(None, 0, 0, None, None))\n",
+        "@nnx.jit(donate_argnames=(\"accum_grad\",))\n",
         "def accum_step(model, batch, targets, accum_grad, accum_loss):\n",
         "    loss, grads =  nnx.value_and_grad(loss_fn)(model, batch, targets)\n",
         "    if accum_grad is None:\n",
@@ -398,17 +296,7 @@
     },
     {
       "cell_type": "code",
-<<<<<<< HEAD
-      "execution_count": 29,
-      "metadata": {
-        "colab": {
-          "base_uri": "https://localhost:8080/",
-          "height": 564
-        },
-        "id": "UwtmfUotuLMU",
-        "outputId": "3bd693c8-2fc3-4676-de71-c53fc1d5bee0"
-=======
-      "execution_count": 12,
+      "execution_count": null,
       "metadata": {
         "colab": {
           "base_uri": "https://localhost:8080/",
@@ -416,49 +304,18 @@
         },
         "id": "UwtmfUotuLMU",
         "outputId": "07fe2ccf-af92-4150-d4c6-aa05d665083d"
->>>>>>> 26f1ff09
-      },
-      "outputs": [
-        {
-          "output_type": "stream",
-          "name": "stdout",
-          "text": [
-<<<<<<< HEAD
+      },
+      "outputs": [
+        {
+          "name": "stdout",
+          "output_type": "stream",
+          "text": [
             "dataLoader initialized:\n",
             "------------------------\n",
             "tokens:         163084\n",
-            "batch size:     32\n",
+            "batch size:     8\n",
             "block size:     1024\n",
             "------------------------\n"
-=======
-            " step: 3 | lr: 2.40e-04 | loss: 4.8521 | norm: 0.2361 | time: 171.15ms | tok/sec: 47864.47\n"
->>>>>>> 26f1ff09
-          ]
-        },
-        {
-          "output_type": "error",
-<<<<<<< HEAD
-          "ename": "XlaRuntimeError",
-          "evalue": "RESOURCE_EXHAUSTED: Error loading program: Attempting to reserve 4.74G at the bottom of memory. That was not possible. There are 4.54G free, 0B reserved, and 4.54G reservable.: while running replica 0 and partition 0 of a replicated computation (other replicas may have failed as well).",
-          "traceback": [
-            "\u001b[0;31m---------------------------------------------------------------------------\u001b[0m",
-            "\u001b[0;31mXlaRuntimeError\u001b[0m                           Traceback (most recent call last)",
-            "\u001b[0;32m<timed exec>\u001b[0m in \u001b[0;36m<module>\u001b[0;34m\u001b[0m\n",
-            "\u001b[0;32m/usr/local/lib/python3.11/dist-packages/flax/nnx/graph.py\u001b[0m in \u001b[0;36mupdate_context_manager_wrapper\u001b[0;34m(*args, **kwargs)\u001b[0m\n\u001b[1;32m   1080\u001b[0m     \u001b[0;32mdef\u001b[0m \u001b[0mupdate_context_manager_wrapper\u001b[0m\u001b[0;34m(\u001b[0m\u001b[0;34m*\u001b[0m\u001b[0margs\u001b[0m\u001b[0;34m,\u001b[0m \u001b[0;34m**\u001b[0m\u001b[0mkwargs\u001b[0m\u001b[0;34m)\u001b[0m\u001b[0;34m:\u001b[0m\u001b[0;34m\u001b[0m\u001b[0;34m\u001b[0m\u001b[0m\n\u001b[1;32m   1081\u001b[0m       \u001b[0;32mwith\u001b[0m \u001b[0mself\u001b[0m\u001b[0;34m:\u001b[0m\u001b[0;34m\u001b[0m\u001b[0;34m\u001b[0m\u001b[0m\n\u001b[0;32m-> 1082\u001b[0;31m         \u001b[0;32mreturn\u001b[0m \u001b[0mf\u001b[0m\u001b[0;34m(\u001b[0m\u001b[0;34m*\u001b[0m\u001b[0margs\u001b[0m\u001b[0;34m,\u001b[0m \u001b[0;34m**\u001b[0m\u001b[0mkwargs\u001b[0m\u001b[0;34m)\u001b[0m\u001b[0;34m\u001b[0m\u001b[0;34m\u001b[0m\u001b[0m\n\u001b[0m\u001b[1;32m   1083\u001b[0m \u001b[0;34m\u001b[0m\u001b[0m\n\u001b[1;32m   1084\u001b[0m     \u001b[0;32mreturn\u001b[0m \u001b[0mupdate_context_manager_wrapper\u001b[0m  \u001b[0;31m# type: ignore\u001b[0m\u001b[0;34m\u001b[0m\u001b[0;34m\u001b[0m\u001b[0m\n",
-            "\u001b[0;32m/usr/local/lib/python3.11/dist-packages/flax/nnx/transforms/iteration.py\u001b[0m in \u001b[0;36mvmap_wrapper\u001b[0;34m(*args)\u001b[0m\n\u001b[1;32m    566\u001b[0m         \u001b[0margs\u001b[0m\u001b[0;34m,\u001b[0m \u001b[0mprefix\u001b[0m\u001b[0;34m=\u001b[0m\u001b[0min_axes\u001b[0m\u001b[0;34m,\u001b[0m \u001b[0msplit_fn\u001b[0m\u001b[0;34m=\u001b[0m\u001b[0m_vmap_split_fn\u001b[0m\u001b[0;34m,\u001b[0m \u001b[0mctxtag\u001b[0m\u001b[0;34m=\u001b[0m\u001b[0;34m'pmap'\u001b[0m\u001b[0;34m\u001b[0m\u001b[0;34m\u001b[0m\u001b[0m\n\u001b[1;32m    567\u001b[0m     )\n\u001b[0;32m--> 568\u001b[0;31m     \u001b[0mpure_args_out\u001b[0m\u001b[0;34m,\u001b[0m \u001b[0mpure_out\u001b[0m \u001b[0;34m=\u001b[0m \u001b[0mpmapped_fn\u001b[0m\u001b[0;34m(\u001b[0m\u001b[0;34m*\u001b[0m\u001b[0mpure_args\u001b[0m\u001b[0;34m)\u001b[0m\u001b[0;34m\u001b[0m\u001b[0;34m\u001b[0m\u001b[0m\n\u001b[0m\u001b[1;32m    569\u001b[0m     \u001b[0m_args_out\u001b[0m\u001b[0;34m,\u001b[0m \u001b[0mout\u001b[0m \u001b[0;34m=\u001b[0m \u001b[0mextract\u001b[0m\u001b[0;34m.\u001b[0m\u001b[0mfrom_tree\u001b[0m\u001b[0;34m(\u001b[0m\u001b[0;34m(\u001b[0m\u001b[0mpure_args_out\u001b[0m\u001b[0;34m,\u001b[0m \u001b[0mpure_out\u001b[0m\u001b[0;34m)\u001b[0m\u001b[0;34m,\u001b[0m \u001b[0mctxtag\u001b[0m\u001b[0;34m=\u001b[0m\u001b[0;34m'pmap'\u001b[0m\u001b[0;34m)\u001b[0m\u001b[0;34m\u001b[0m\u001b[0;34m\u001b[0m\u001b[0m\n\u001b[1;32m    570\u001b[0m     \u001b[0;32mreturn\u001b[0m \u001b[0mout\u001b[0m\u001b[0;34m\u001b[0m\u001b[0;34m\u001b[0m\u001b[0m\n",
-            "    \u001b[0;31m[... skipping hidden 3 frame]\u001b[0m\n",
-            "\u001b[0;32m/usr/local/lib/python3.11/dist-packages/jax/_src/interpreters/pxla.py\u001b[0m in \u001b[0;36m__call__\u001b[0;34m(self, *args)\u001b[0m\n\u001b[1;32m   1284\u001b[0m         \u001b[0mself\u001b[0m\u001b[0;34m.\u001b[0m\u001b[0m_handle_token_bufs\u001b[0m\u001b[0;34m(\u001b[0m\u001b[0mresult_token_bufs\u001b[0m\u001b[0;34m,\u001b[0m \u001b[0msharded_runtime_token\u001b[0m\u001b[0;34m)\u001b[0m\u001b[0;34m\u001b[0m\u001b[0;34m\u001b[0m\u001b[0m\n\u001b[1;32m   1285\u001b[0m       \u001b[0;32melse\u001b[0m\u001b[0;34m:\u001b[0m\u001b[0;34m\u001b[0m\u001b[0;34m\u001b[0m\u001b[0m\n\u001b[0;32m-> 1286\u001b[0;31m         \u001b[0mresults\u001b[0m \u001b[0;34m=\u001b[0m \u001b[0mself\u001b[0m\u001b[0;34m.\u001b[0m\u001b[0mxla_executable\u001b[0m\u001b[0;34m.\u001b[0m\u001b[0mexecute_sharded\u001b[0m\u001b[0;34m(\u001b[0m\u001b[0minput_bufs\u001b[0m\u001b[0;34m)\u001b[0m\u001b[0;34m\u001b[0m\u001b[0;34m\u001b[0m\u001b[0m\n\u001b[0m\u001b[1;32m   1287\u001b[0m \u001b[0;34m\u001b[0m\u001b[0m\n\u001b[1;32m   1288\u001b[0m       \u001b[0;32mif\u001b[0m \u001b[0mdispatch\u001b[0m\u001b[0;34m.\u001b[0m\u001b[0mneeds_check_special\u001b[0m\u001b[0;34m(\u001b[0m\u001b[0;34m)\u001b[0m\u001b[0;34m:\u001b[0m\u001b[0;34m\u001b[0m\u001b[0;34m\u001b[0m\u001b[0m\n",
-            "\u001b[0;31mXlaRuntimeError\u001b[0m: RESOURCE_EXHAUSTED: Error loading program: Attempting to reserve 4.74G at the bottom of memory. That was not possible. There are 4.54G free, 0B reserved, and 4.54G reservable.: while running replica 0 and partition 0 of a replicated computation (other replicas may have failed as well)."
-=======
-          "ename": "KeyboardInterrupt",
-          "evalue": "",
-          "traceback": [
-            "\u001b[0;31m---------------------------------------------------------------------------\u001b[0m",
-            "\u001b[0;31mKeyboardInterrupt\u001b[0m                         Traceback (most recent call last)",
-            "\u001b[0;32m<timed exec>\u001b[0m in \u001b[0;36m<module>\u001b[0;34m\u001b[0m\n",
-            "\u001b[0;32m/usr/local/lib/python3.11/dist-packages/jax/_src/api.py\u001b[0m in \u001b[0;36mblock_until_ready\u001b[0;34m(x)\u001b[0m\n\u001b[1;32m   2955\u001b[0m   \u001b[0;32melse\u001b[0m\u001b[0;34m:\u001b[0m\u001b[0;34m\u001b[0m\u001b[0;34m\u001b[0m\u001b[0m\n\u001b[1;32m   2956\u001b[0m     \u001b[0;31m# Optimized for multiple arrays.\u001b[0m\u001b[0;34m\u001b[0m\u001b[0;34m\u001b[0m\u001b[0m\n\u001b[0;32m-> 2957\u001b[0;31m     \u001b[0mxc\u001b[0m\u001b[0;34m.\u001b[0m\u001b[0mbatched_block_until_ready\u001b[0m\u001b[0;34m(\u001b[0m\u001b[0marrays\u001b[0m\u001b[0;34m)\u001b[0m\u001b[0;34m\u001b[0m\u001b[0;34m\u001b[0m\u001b[0m\n\u001b[0m\u001b[1;32m   2958\u001b[0m \u001b[0;34m\u001b[0m\u001b[0m\n\u001b[1;32m   2959\u001b[0m   \u001b[0;32mreturn\u001b[0m \u001b[0mx\u001b[0m\u001b[0;34m\u001b[0m\u001b[0;34m\u001b[0m\u001b[0m\n",
-            "\u001b[0;31mKeyboardInterrupt\u001b[0m: "
->>>>>>> 26f1ff09
           ]
         }
       ],
@@ -470,69 +327,46 @@
         "\n",
         "import gc\n",
         "\n",
-        "#accum_step = jax.pmap(partial(accum_step, m), in_axes=(None, 0, 0, None, None))\n",
+        "accum_step = partial(accum_step, model=m)\n",
         "m.train()\n",
         "\n",
-        "dl = DataLoader(fpath=dataset_path, batch_size=mB * num_devices, block_size=T)\n",
+        "dl = DataLoader(fpath=dataset_path, batch_size=mB, block_size=T)\n",
         "\n",
         "for step in range(max_steps):\n",
         "  start = time()\n",
         "  accum_grad =  None\n",
         "  accum_loss = 0.0\n",
         "  for sub_step in range(grad_accumulation_steps):\n",
-        "    #print(sub_step)\n",
         "    batch, targets, pos = dl()\n",
-<<<<<<< HEAD
-        "    batch = batch.reshape(num_devices, -1, T)\n",
-        "    targets = targets.reshape(num_devices, -1, T)\n",
-        "    accum_grad, accum_loss = accum_step(m, batch, targets, accum_grad, accum_loss)\n",
-        "    #jax.block_until_ready(accum_grad)\n",
-        "    #print(accum_grad.lm_head.value.shape)\n",
-        "    #list_tpu_memory()\n",
-        "    accum_grad = jax.tree_util.tree_map(lambda x: jnp.mean(x, axis=0), accum_grad)\n",
-        "    #print(accum_loss)\n",
-        "    accum_loss = jnp.mean(accum_loss)\n",
-        "    #print(accum_grad.lm_head.value.shape)\n",
-        "    #print(f\"accum_loss: {accum_loss}\")\n",
-        "  #print(accum_grad.lm_head.value.shape)\n",
-=======
         "    accum_grad, accum_loss = accum_step(batch=batch, targets=targets,\n",
         "                                             accum_grad=accum_grad,\n",
         "                                             accum_loss=accum_loss)\n",
         "    jax.block_until_ready(accum_grad)\n",
         "  accum_norm = compute_global_norm(accum_grad)\n",
         "  #print(f\"accum_norm: {accum_norm}, accum_loss: {accum_loss}\")\n",
->>>>>>> 26f1ff09
         "  accum_grad = jax.tree_util.tree_map(lambda x: x / grad_accumulation_steps, accum_grad)\n",
         "  optimizer.update(accum_grad)\n",
         "  norm = compute_global_norm(accum_grad)\n",
         "  loss = accum_loss / grad_accumulation_steps\n",
         "  jax.block_until_ready(loss)\n",
         "  iter_time = (time() - start)\n",
-<<<<<<< HEAD
-        "  tokens_per_sec = num_devices * grad_accumulation_steps * mB * T / iter_time\n",
-        "  sub_step_time = iter_time / grad_accumulation_steps\n",
-        "  lr = warmup_with_cosine_decay_schedule(step)\n",
-        "  #clear_output(wait=True)\n",
-=======
         "  tokens_per_sec = mB*T*grad_accumulation_steps / iter_time\n",
         "  sub_step_time = iter_time / grad_accumulation_steps\n",
         "  lr = warmup_with_cosine_decay_schedule(step)\n",
         "  clear_output(wait=True)\n",
->>>>>>> 26f1ff09
         "  print(f\" step: {step} | lr: {lr:0.2e} | loss: {loss:0.4f} | norm: {norm:0.4f} | time: {sub_step_time*1000:0.2f}ms | tok/sec: {tokens_per_sec:0.2f}\")\n"
       ]
     }
   ],
   "metadata": {
-    "accelerator": "TPU",
+    "accelerator": "GPU",
     "colab": {
-      "gpuType": "V28",
+      "gpuType": "A100",
       "machine_shape": "hm",
       "provenance": []
     },
     "kernelspec": {
-      "display_name": "Python 3.13 (jaxpt)",
+      "display_name": "jaxpt",
       "language": "python",
       "name": "jaxpt"
     },
