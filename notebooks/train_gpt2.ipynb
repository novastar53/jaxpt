--- conflicted
+++ resolved
@@ -20,9 +20,6 @@
         "id": "LNLo9jfLn8bg",
         "outputId": "5b38a77b-a0f8-4ee9-9aba-480b4581e251"
       },
-<<<<<<< HEAD
-      "outputs": [],
-=======
       "outputs": [
         {
           "output_type": "stream",
@@ -34,7 +31,7 @@
           ]
         }
       ],
->>>>>>> 00bd278f
+
       "source": [
         "def is_colab():\n",
         "    try:\n",
@@ -100,11 +97,7 @@
         "\n",
         "from dataloaders import DataLoader\n",
         "from models import GPT2, GPTConfig\n",
-<<<<<<< HEAD
         "from train import accum_step, loss_fn, compute_global_norm\n",
-=======
-        "from train import train_step, loss_fn, compute_global_norm\n",
->>>>>>> 00bd278f
         "from infer import generate"
       ]
     },
@@ -123,17 +116,10 @@
           "name": "stdout",
           "output_type": "stream",
           "text": [
-<<<<<<< HEAD
             "JAX version: 0.5.0\n",
             "Available devices: [CpuDevice(id=0)]\n",
             "Using device: cpu\n",
             "173 ms ± 7.95 ms per loop (mean ± std. dev. of 7 runs, 10 loops each)\n"
-=======
-            "JAX version: 0.4.33\n",
-            "Available devices: [CudaDevice(id=0)]\n",
-            "Using device: gpu\n",
-            "1.23 ms ± 11.5 µs per loop (mean ± std. dev. of 7 runs, 1000 loops each)\n"
->>>>>>> 00bd278f
           ]
         }
       ],
@@ -173,19 +159,11 @@
           "name": "stdout",
           "output_type": "stream",
           "text": [
-<<<<<<< HEAD
             "> The brown fox gloomy examinerAMIevent 00 possible Clarkson perfectDeltarek servicing strapsウス subscribeSaid%% settles\n",
             "> The brown foxDouBehind Appearsrectinks\":\"\"},{\" uncanny lett chips proportwegian Falls Mayor Leon helicopter fever special\n",
             "> The brown fox tens butterflyiculture Tagboldmond fabrication Tibet shines pollution heterogeneity Alph ,\"activityouls FEMA*)\n",
             "> The brown fox sit copyikawa USB Bleachibel conver elementary aware rookie Engineers Exception RocketTab Colleges Fernando taxation\n",
             "> The brown fox inventory Rebelsboats refugee docs leveledimeo TA752AY about wears lavish predictably measurements film Mane\n"
-=======
-            "> The brown fox harassedXM regulars Fareitaire idealWidepython dissatisfied BonusOSIIYoツ LED\u0005 Jess\n",
-            "> The brown fox icing Gerrard powdshire OVER scientist NT Grav guise conflictetriclynn>>>>>>>> descriptorMom argues684\n",
-            "> The brown fox decree Piano IntakeWin hopeful curJapanese discharged cartperhaps · TVs Schrcium Lau NK Toys\n",
-            "> The brown fox beats viz Canberra help Lar membersbered configurehootingamara Artifact massac Cham pinnedBeast PrestForgeModLoader\n",
-            "> The brown fox Minneapolis Serve footsteps hairc713 certificatesansky Sacredprisingly 332 Uzbek nobody Mountain faire PearlPASS Consolid\n"
->>>>>>> 00bd278f
           ]
         }
       ],
@@ -218,13 +196,8 @@
         "tokens = jnp.array(tokens, dtype=jnp.int32)\n",
         "tokens = jnp.expand_dims(tokens, axis=0)\n",
         "x = jnp.tile(tokens, (num_completions, 1))\n",
-<<<<<<< HEAD
-        "\n",
-        "\n",
-=======
-        "\n",
-        "\n",
->>>>>>> 00bd278f
+        "\n",
+        "\n",
         "x = generate_completion(x=x) # Make sure you can do a forward pass\n",
         "for i in range(num_completions):\n",
         "    tokens = x[i, :max_length].tolist()\n",
@@ -237,7 +210,6 @@
       "cell_type": "code",
       "execution_count": 9,
       "metadata": {
-<<<<<<< HEAD
         "colab": {
           "base_uri": "https://localhost:8080/"
         },
@@ -302,22 +274,10 @@
         "    optax.adamw(warmup_with_cosine_decay_schedule, b1=0.9, b2=0.95)\n",
         ")\n",
         "optimizer = nnx.Optimizer(m, optimizer)"
-=======
-        "id": "49o2l_J3EzOL"
-      },
-      "outputs": [],
-      "source": [
-        "# Load the dataset\n",
-        "dataset_path = Path().absolute() / \"jaxpt\" / \"datasets\" / \"panchatantra-ryder.txt\"\n",
-        "enc = tiktoken.get_encoding('gpt2')\n",
-        "text = dl.load_text(dataset_path)\n",
-        "data = jnp.array(enc.encode(text))"
->>>>>>> 00bd278f
-      ]
-    },
-    {
-      "cell_type": "code",
-<<<<<<< HEAD
+      ]
+    },
+    {
+      "cell_type": "code",
       "execution_count": 10,
       "metadata": {
         "id": "hx5gzrQ1Zx0M"
@@ -333,99 +293,11 @@
         "    accum_loss = accum_loss + loss\n",
         "    return accum_grad, accum_loss \n",
         "\n"
-=======
-      "execution_count": 37,
-      "metadata": {
-        "id": "k8Dx19aKnMgi",
-        "outputId": "6af74d83-4f60-4298-9e5c-69edf2386a92",
-        "colab": {
-          "base_uri": "https://localhost:8080/"
-        }
-      },
-      "outputs": [
-        {
-          "output_type": "stream",
-          "name": "stdout",
-          "text": [
-            "tokens/batch: 524288\n",
-            "block size: 1024\n",
-            "sub-batch size: 4\n",
-            "no. gradient accumulation steps: 128\n",
-            "effective batch size: 512\n",
-            "max steps: 50\n"
-          ]
-        }
-      ],
-      "source": [
-        "# Set up the optimizer\n",
-        "\n",
-        "\n",
-        "num_tokens_per_batch = 2**19 # 2**19, 0.5 million as per the GPT 3.5 paper\n",
-        "mB, T = 4, 1024\n",
-        "grad_accumulation_steps = num_tokens_per_batch // (mB * T) # Number of steps over which to average the gradient\n",
-        "print(f\"tokens/batch: {num_tokens_per_batch}\")\n",
-        "print(f\"block size: {T}\")\n",
-        "print(f\"sub-batch size: {mB}\")\n",
-        "print(f\"no. gradient accumulation steps: {grad_accumulation_steps}\")\n",
-        "print(f\"effective batch size: {grad_accumulation_steps*mB}\")\n",
-        "\n",
-        "\n",
-        "max_steps = 50\n",
-        "max_lr = 6e-4\n",
-        "min_lr = max_lr * 0.1\n",
-        "warmup_steps = 10\n",
-        "\n",
-        "print(f\"max steps: {max_steps}\")\n",
-        "\n",
-        "def warmup_with_cosine_decay_schedule(step):\n",
-        "\n",
-        "    warmup_lr = max_lr * (step + 1) / warmup_steps\n",
-        "\n",
-        "    coeff = 0.5 * (1 + jnp.cos(jnp.pi * (step - warmup_steps) / (max_steps - warmup_steps)))\n",
-        "    cosine_lr =  min_lr + coeff * (max_lr - min_lr)\n",
-        "\n",
-        "    return jnp.where(step < warmup_steps,\n",
-        "                     warmup_lr,\n",
-        "                     jnp.where(step < max_steps, cosine_lr, min_lr))\n",
-        "\n",
-        "max_grad_norm = 1.0  # Clip gradients to this norm\n",
-        "optimizer = optax.chain(\n",
-        "    optax.clip_by_global_norm(max_grad_norm),\n",
-        "    optax.adamw(warmup_with_cosine_decay_schedule, b1=0.9, b2=0.95)\n",
-        ")\n",
-        "optimizer = nnx.Optimizer(m, optimizer)"
->>>>>>> 00bd278f
-      ]
-    },
-    {
-      "cell_type": "code",
-<<<<<<< HEAD
+      ]
+    },
+    {
+      "cell_type": "code",
       "execution_count": null,
-=======
-      "execution_count": 38,
-      "metadata": {
-        "id": "hx5gzrQ1Zx0M"
-      },
-      "outputs": [],
-      "source": [
-        "@nnx.jit(donate_argnames=(\"accum_grad\",), static_argnames=(\"B\", \"T\"))\n",
-        "def accum_step(model, data, B, T, accum_grad, accum_loss, rng):\n",
-        "    k = jax.random.randint(rng, (1,), 0, len(data) - B*T - 1)[0]\n",
-        "    batch = jax.lax.dynamic_slice(data, (k,), (B*T,)).reshape((B, T))\n",
-        "    targets = jax.lax.dynamic_slice(data, (k+1,), (B*T,)).reshape((B, T))\n",
-        "    loss, grads =  nnx.value_and_grad(loss_fn)(model, batch, targets)\n",
-        "    if accum_grad is None:\n",
-        "        accum_grad = jax.tree_util.tree_map(jnp.zeros_like, grads)\n",
-        "    accum_grad = jax.tree_util.tree_map(lambda x, y: x + y, accum_grad, grads)\n",
-        "    accum_loss = accum_loss + loss\n",
-        "    return accum_grad, accum_loss\n",
-        "\n"
-      ]
-    },
-    {
-      "cell_type": "code",
-      "execution_count": 39,
->>>>>>> 00bd278f
       "metadata": {
         "colab": {
           "base_uri": "https://localhost:8080/"
@@ -438,13 +310,7 @@
           "name": "stdout",
           "output_type": "stream",
           "text": [
-<<<<<<< HEAD
             " step: 3 | lr: 2.40e-04 | loss: 9.2653 | norm: 23.5614 | time: 61974.27ms | tok/sec: 66.09\n"
-=======
-            " step: 49 | lr: 6.08e-05 | loss: 4.0373 | norm: 0.5579 | time: 12323.99ms | tok/sec: 332.36\n",
-            "CPU times: user 4min 45s, sys: 26.6 s, total: 5min 11s\n",
-            "Wall time: 10min 50s\n"
->>>>>>> 00bd278f
           ]
         }
       ],
@@ -453,7 +319,6 @@
         "from time import time\n",
         "from IPython.display import clear_output\n",
         "from functools import partial\n",
-<<<<<<< HEAD
         "\n",
         "import gc\n",
         "\n",
@@ -474,24 +339,6 @@
         "    jax.block_until_ready(accum_grad)\n",
         "  accum_norm = compute_global_norm(accum_grad)\n",
         "  #print(f\"accum_norm: {accum_norm}, accum_loss: {accum_loss}\")\n",
-=======
-        "\n",
-        "import gc\n",
-        "\n",
-        "accum_step = partial(accum_step, model=m, data=data, B=mB, T=T)\n",
-        "m.train()\n",
-        "\n",
-        "for step in range(max_steps):\n",
-        "  start = time()\n",
-        "  key, subkey = jax.random.split(key)\n",
-        "  accum_grad =  None\n",
-        "  accum_loss = 0.0\n",
-        "  for sub_step in range(grad_accumulation_steps):\n",
-        "    accum_grad, accum_loss = accum_step(accum_grad=accum_grad, accum_loss=accum_loss, rng=subkey)\n",
-        "    jax.block_until_ready(accum_grad)\n",
-        "  accum_norm = compute_global_norm(accum_grad)\n",
-        "  print(f\"accum_norm: {accum_norm}, accum_loss: {accum_loss}\")\n",
->>>>>>> 00bd278f
         "  accum_grad = jax.tree_util.tree_map(lambda x: x / grad_accumulation_steps, accum_grad)\n",
         "  optimizer.update(accum_grad)\n",
         "  norm = compute_global_norm(accum_grad)\n",
@@ -512,7 +359,7 @@
       },
       "outputs": [],
       "source": []
-<<<<<<< HEAD
+
     },
     {
       "cell_type": "code",
@@ -520,8 +367,6 @@
       "metadata": {},
       "outputs": [],
       "source": []
-=======
->>>>>>> 00bd278f
     }
   ],
   "metadata": {
