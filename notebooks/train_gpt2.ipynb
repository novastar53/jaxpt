{
  "cells": [
    {
      "cell_type": "markdown",
      "metadata": {
        "id": "AXU2qDN8nMgg"
      },
      "source": [
        "# Let's Train GPT-2\n",
        "\n"
      ]
    },
<<<<<<< HEAD
    "id": "LNLo9jfLn8bg",
    "outputId": "9eb6bc93-7a88-4a8c-8a8b-5c7593bbe32b"
   },
   "outputs": [],
   "source": [
    "def is_colab():\n",
    "    try:\n",
    "        import google.colab\n",
    "        return True\n",
    "    except ImportError:\n",
    "        return False\n",
    "\n",
    "if is_colab():\n",
    "    !git clone https://github.com/novastar53/jaxpt\n",
    "    !cd jaxpt && git checkout dev && git pull\n",
    "    !pip install tiktoken --quiet\n",
    "    !pip uninstall -y tensorflow"
   ]
  },
  {
   "cell_type": "code",
   "execution_count": null,
   "metadata": {
    "colab": {
     "base_uri": "https://localhost:8080/"
    },
    "id": "ZQl8dEgLnMgh",
    "outputId": "f646af7e-38c4-40ed-8b18-e423e0584a60"
   },
   "outputs": [],
   "source": [
    "from pathlib import Path\n",
    "import sys\n",
    "\n",
    "if is_colab():\n",
    "    jaxpt_dir = str(Path().absolute() / \"jaxpt\" / \"src\" )\n",
    "else:\n",
    "    jaxpt_dir = str(Path().absolute().parent / \"src\" )\n",
    "\n",
    "sys.path.append(jaxpt_dir)\n",
    "print(jaxpt_dir)"
   ]
  },
  {
   "cell_type": "code",
   "execution_count": 3,
   "metadata": {
    "id": "7N2-jnzonMgh"
   },
   "outputs": [],
   "source": [
    "import jax\n",
    "import optax\n",
    "import jax.numpy as jnp\n",
    "import numpy as np\n",
    "from flax import nnx\n",
    "import tiktoken\n",
    "\n",
    "from jaxpt.dataloaders import DataLoader\n",
    "from jaxpt.models import GPT2, GPTConfig, save_checkpoint as save_gpt2_chkpt , from_checkpoint as load_gpt2_chkpt\n",
    "from jaxpt.train import train_step, parallel_train_step, accum_train_step, loss_fn, compute_global_norm\n",
    "from jaxpt.infer import generate"
   ]
  },
  {
   "cell_type": "markdown",
   "metadata": {
    "id": "04pFw2g58HJl"
   },
   "source": [
    "### Configure compute"
   ]
  },
  {
   "cell_type": "code",
   "execution_count": null,
   "metadata": {
    "colab": {
     "base_uri": "https://localhost:8080/"
    },
    "id": "dJo6Xji39g54",
    "outputId": "66de6e21-02e6-4a65-fae3-48bd4a668c52"
   },
   "outputs": [],
   "source": [
    "import os\n",
    "\n",
    "os.environ['XLA_FLAGS'] = (\n",
    "    '--xla_gpu_triton_gemm_any=True '\n",
    "    '--xla_gpu_enable_latency_hiding_scheduler=true '\n",
    ")\n",
    "\n",
    "os.environ.update({\n",
    "  \"NCCL_LL128_BUFFSIZE\": \"-2\",\n",
    "  \"NCCL_LL_BUFFSIZE\": \"-2\",\n",
    "   \"NCCL_PROTO\": \"SIMPLE,LL,LL128\",\n",
    " })\n",
    "\n",
    "\n",
    "# Hardware setup\n",
    "print(\"JAX version:\", jax.__version__)\n",
    "devices = jax.devices()\n",
    "num_devices = len(devices)\n",
    "print(\"Available devices:\", num_devices)\n",
    "\n",
    "jax.config.update(\"jax_platform_name\", \"gpu\") # Make sure we're using the GPU\n",
    "#jax.config.update(\"jax_enable_x64\", True) # Make sure the highest precision is enabled in case we need\n",
    "jax.config.update(\"jax_default_matmul_precision\", \"bfloat16\") # Set the default precision for matrix multiplication\n",
    "\n",
    "os.environ[\"NVIDIA_TF32_OVERRIDE\"] = \"1\"\n",
    "#os.environ[\"JAX_ENABLE_X64\"] = \"False\"\n",
    "\n",
    "def list_tpu_memory():\n",
    "    devices = jax.devices()\n",
    "    for device in devices:\n",
    "        if 'TPU' in str(device.device_kind):\n",
    "            print(f\"Device: {device}, Memory: {device.memory_stats()['bytes_limit']/(1024*1024)},  Used: {device.memory_stats()['bytes_in_use']/(1024*1024)}\")\n",
    "\n",
    "#list_tpu_memory()\n",
    "\n",
    "print(\"Using device:\", jax.default_backend())  # Should print 'gpu'\n",
    "\n",
    "A = jnp.array(np.random.normal(size=(4096, 4096)), dtype=jnp.float32) # Makes sure the matmul is fast\n",
    "\n",
    "#%timeit (A@A).block_until_ready()"
   ]
  },
  {
   "cell_type": "markdown",
   "metadata": {
    "id": "DHA3hbjj8HJl"
   },
   "source": [
    "### Configure Training Run"
   ]
  },
  {
   "cell_type": "code",
   "execution_count": null,
   "metadata": {
    "id": "lki2khsFnMgh"
   },
   "outputs": [],
   "source": [
    "from functools import partial\n",
    "\n",
    "import orbax.checkpoint as ocp\n",
    "\n",
    "\n",
    "from datetime import datetime\n",
    "import random\n",
    "import string\n",
    "\n",
    "def generate_random_code(length=6):\n",
    "    return ''.join(random.choices(string.ascii_lowercase, k=length))\n",
    "\n",
    "timestamp = datetime.now().strftime(\"%Y%m%d\")\n",
    "random_code = generate_random_code()\n",
    "run_dir = f\"run_{timestamp}_{random_code}\"\n",
    "print(run_dir)\n",
    "\n",
    "#output_dir = Path(\"/home/ubuntu/gpt2-train\")\n",
    "output_dir = Path().absolute().parent\n",
    "checkpoint_dir =   output_dir / \"checkpoints\"\n",
    "checkpoint_dir.mkdir(parents=True, exist_ok=True)\n",
    "print(f\"Checkpoint directory: {checkpoint_dir}\")\n",
    "\n",
    "log_dir = output_dir / \"logs\"\n",
    "log_dir.mkdir(parents=True, exist_ok=True)\n",
    "print(f\"Log directory: {log_dir}\")\n",
    "\n",
    "def save_checkpoint(m, step):\n",
    "  checkpoint_path = checkpoint_dir / run_dir / f\"checkpoint-{step}.pt\"\n",
    "  save_gpt2_chkpt(m, checkpoint_path)\n",
    "\n",
    "def load_checkpoint(run_dir, step):\n",
    "  checkpoint_path = checkpoint_dir / run_dir / f\"checkpoint-{step}.pt\"\n",
    "  m = load_gpt2_chkpt(checkpoint_path, rngs)\n",
    "  return m\n",
    "\n",
    "\n"
   ]
  },
  {
   "cell_type": "markdown",
   "metadata": {
    "id": "ZzoCvstr9_WX"
   },
   "source": [
    "### Initialize the GPT-2 model and perform a sanity check"
   ]
  },
  {
   "cell_type": "code",
   "execution_count": null,
   "metadata": {},
   "outputs": [],
   "source": [
    "\"\"\"\n",
    "+--------------+---------+--------+------+\n",
    "| Model        | Layers  | Heads  | Embd |\n",
    "+--------------+---------+--------+------+\n",
    "| gpt2-medium  | 24      | 16     | 1024 |\n",
    "| gpt2-large   | 36      | 20     | 1280 |\n",
    "| gpt2-xl      | 48      | 25     | 1600 |\n",
    "+--------------+---------+--------+------+\n",
    "\"\"\"\n",
    "\n",
    "key = jax.random.PRNGKey(0)\n",
    "rngs = nnx.Rngs(key)\n",
    "config = GPTConfig(dtype=jnp.float32)\n",
    "m = GPT2(config, rngs)\n",
    "#m = load_checkpoint(\"run_20250310_krcksm\", 199)\n",
    "graphdef, rngstate, state = nnx.split(m, nnx.RngState, ...)\n",
    "nnx.display(state)\n",
    "\n",
    "def generate_completions():\n",
    "  m.eval()\n",
    "  num_completions = 5\n",
    "  max_length = 20\n",
    "  generate_completion = partial(generate, m, max_length=max_length)\n",
    "  prefix = \"The clever jackal\"\n",
    "  enc = tiktoken.get_encoding('gpt2')\n",
    "  tokens = enc.encode(prefix)\n",
    "  tokens = jnp.array(tokens, dtype=jnp.int32)\n",
    "  tokens = jnp.expand_dims(tokens, axis=0)\n",
    "  x = jnp.tile(tokens, (num_completions, 1))\n",
    "\n",
    "\n",
    "  x = generate_completion(x=x) # Make sure you can do a forward pass\n",
    "  output = []\n",
    "  for i in range(num_completions):\n",
    "      tokens = x[i, :max_length].tolist()\n",
    "      decoded = enc.decode(tokens)\n",
    "      output.append(decoded)\n",
    "  return output\n",
    "\n",
    "#completions = generate_completions()\n",
    "#for completion in completions:\n",
    "#print(completion)\n"
   ]
  },
  {
   "cell_type": "code",
   "execution_count": null,
   "metadata": {
    "colab": {
     "base_uri": "https://localhost:8080/"
    },
    "id": "k8Dx19aKnMgi",
    "outputId": "c6d6d2ea-13ad-4b6a-fdd8-1980047d06c6"
   },
   "outputs": [],
   "source": [
    "import dataclasses\n",
    "\n",
    "############################\n",
    "# Nvidia A100 (x 8) Config #\n",
    "############################\n",
    "\n",
    "@dataclasses.dataclass()\n",
    "class TrainerConfig:\n",
    "  num_tokens_per_batch: int = 2**19 # 2**19, 0.5 million as per the GPT 3.5 paper\n",
    "  mB: int = 64\n",
    "  T: int = 1024\n",
    "  max_steps: int = 18882 # 1 epoch (all 99 shards of the dataset) \n",
    "  max_lr: float = 6e-4\n",
    "  min_lr: float = max_lr * 0.1\n",
    "  max_grad_norm: float = 1.0  # Clip gradients to this norm\n",
    "  warmup_steps: int = 715\n",
    "  print_interval: int = 10\n",
    "  eval_interval: int = 100\n",
    "  checkpoint_interval: int = 100\n",
    "  grad_accumulation_steps: int = num_tokens_per_batch // (mB * T * num_devices) # Number of steps over which to average the gradient\n",
    "\n",
    "##############\n",
    "# CPU Config #\n",
    "##############\n",
    "\n",
    "#trconf = TrainerConfig()\n",
    "trconf = TrainerConfig(\n",
    "  num_tokens_per_batch=2**9,\n",
    "  mB=8,\n",
    "  T=64,\n",
    "  max_steps=286*3, # 2 epoch(s)\n",
    "  max_lr=6e-4,\n",
    "  min_lr=6e-5,\n",
    "  max_grad_norm=1.0,\n",
    "  warmup_steps=10,\n",
    "  print_interval=1,\n",
    "  eval_interval=10,\n",
    "  checkpoint_interval=30,\n",
    ")\n",
    "trconf.grad_accumulation_steps =  trconf.num_tokens_per_batch // (trconf.mB * trconf.T * num_devices) # Number of steps over which to average the gradient\n",
    "\n",
    "# Set up the optimizer\n",
    "def warmup_with_cosine_decay_schedule(step):\n",
    "\n",
    "    warmup_lr = trconf.max_lr * (step + 1) / trconf.warmup_steps\n",
    "    coeff = 0.5 * (1 + jnp.cos(jnp.pi * (step - trconf.warmup_steps) / (trconf.max_steps - trconf.warmup_steps)))\n",
    "    cosine_lr =  trconf.min_lr + coeff * (trconf.max_lr - trconf.min_lr)\n",
    "\n",
    "    return jnp.where(step < trconf.warmup_steps,\n",
    "                     warmup_lr,\n",
    "                     jnp.where(step < trconf.max_steps, cosine_lr, trconf.min_lr))\n",
    "\n",
    "# Generate a weight decay mask\n",
    "# First split the model into params and variables\n",
    "graphdef, params, variables = nnx.split(m, nnx.Param, nnx.Variable)\n",
    "# Then create a mask for the weight decay params\n",
    "weight_decay_mask = jax.tree_util.tree_map(lambda x: len(x.shape) > 1, params)\n",
    "\n",
    "\n",
    "tx = optax.chain(\n",
    "    optax.clip_by_global_norm(trconf.max_grad_norm),\n",
    "    optax.adamw(6e-4, b1=0.9, b2=0.95, weight_decay=0.1, mask=weight_decay_mask)\n",
    ")\n",
    "optimizer = nnx.Optimizer(m, tx)\n",
    "\n",
    "# count the number of weight decay params\n",
    "def f(x, y):\n",
    "    if x:\n",
    "        return y.size\n",
    "    return 0\n",
    "\n",
    "weight_decay_params = jax.tree_util.tree_map(f, weight_decay_mask, params)\n",
    "weight_decay_param_count = jax.tree_util.tree_reduce(lambda x, y: x + y, weight_decay_params, 0)\n",
    "\n",
    "\n",
    "print(f\"weight decay param count: {weight_decay_param_count:,}\")\n",
    "print(f\"tokens/batch: {trconf.num_tokens_per_batch:,}\")\n",
    "print(f\"block size: {trconf.T}\")\n",
    "print(f\"sub-batch size: {trconf.mB}\")\n",
    "print(f\"no. gradient accumulation steps: {trconf.grad_accumulation_steps}\")\n",
    "print(f\"effective batch size per device: \", trconf.grad_accumulation_steps * trconf.mB)\n",
    "print(f\"effective batch size: {trconf.grad_accumulation_steps * trconf.mB * num_devices}\")\n",
    "print(f\"max steps: {trconf.max_steps}\")\n"
   ]
  },
  {
   "cell_type": "markdown",
   "metadata": {},
   "source": [
    "### DataLoader and Validation Setup\n",
    "\n"
   ]
  },
  {
   "cell_type": "code",
   "execution_count": null,
   "metadata": {
    "id": "_8d4oBtGEwpy"
   },
   "outputs": [],
   "source": [
    "\n",
    "dataset = \"panchatantra-ryder\"\n",
    "\n",
    "if is_colab():\n",
    "    dataset_path = Path().absolute() / \"jaxpt\" / \"src\" / \"jaxpt\" / \"datasets\" / dataset / \"processed\"\n",
    "else:\n",
    "    if dataset == \"fineweb-edu\":\n",
    "      dataset_path = \"/home/ubuntu/gpt2-train/fineweb-edu/processed\"\n",
    "    elif dataset == \"panchatantra-ryder\":\n",
    "      dataset_path = Path().absolute().parent / \"src\"/ \"jaxpt\" / \"datasets\" / dataset / \"processed\"\n",
    "    else:\n",
    "      raise ValueError(f\"Dataset {dataset} not found\")  \n",
    "\n",
    "train_dl = DataLoader(dirpath=dataset_path, batch_size=trconf.mB, block_size=trconf.T, device_rank=num_devices, label=\"train\")\n",
    "eval_dl = DataLoader(dirpath=dataset_path, batch_size=trconf.mB, block_size=trconf.T, device_rank=1, label=\"valid\", quiet=True)\n",
    "\n",
    "def validate(m):\n",
    "  valid_loss = 0.0\n",
    "  eval_steps = 10\n",
    "  for i in range(eval_steps):\n",
    "    batch, targets = eval_dl()\n",
    "    batch = np.squeeze(batch)\n",
    "    targets = np.squeeze(targets)\n",
    "    loss = loss_fn(m, batch, targets)\n",
    "    valid_loss += loss\n",
    "  valid_loss /= eval_steps\n",
    "  return valid_loss\n",
    "\n",
    "def evaluate(m):\n",
    "  m.eval()\n",
    "  completions =generate_completions()\n",
    "  val_loss = validate(m)\n",
    "  m.train()\n",
    "  return val_loss, completions\n",
    "\n"
   ]
  },
  {
   "cell_type": "markdown",
   "metadata": {},
   "source": [
    "### Let's train the model"
   ]
  },
  {
   "cell_type": "code",
   "execution_count": null,
   "metadata": {
    "colab": {
     "base_uri": "https://localhost:8080/"
    },
    "id": "UwtmfUotuLMU",
    "outputId": "a2ec8867-a187-4089-b41c-bcdbd6786aa2",
    "scrolled": true
   },
   "outputs": [],
   "source": [
    "%matplotlib inline\n",
    "import matplotlib.pyplot as plt\n",
    "\n",
    "import time\n",
    "from functools import partial\n",
    "\n",
    "import logging\n",
    "import warnings\n",
    "\n",
    "from jaxpt.utils import append_to_csv\n",
    "\n",
    "\n",
    "warnings.filterwarnings(\"ignore\", message=\"Conversion for .*PmapSharding.*\")\n",
    "logging.getLogger(\"root\").setLevel(logging.ERROR)\n",
    "\n",
    "train_losses = []\n",
    "val_losses = []\n",
    "append_to_csv(log_dir / f\"{run_dir}_train.csv\", [\"step\", \"lr\", \"loss\", \"norm\", \"time\", \"tokens_processed\", \"tokens_per_sec\"])\n",
    "append_to_csv(log_dir / f\"{run_dir}_valid.csv\", [\"step\", \"loss\"])\n",
    "\n",
    "m.train()\n",
    "try:\n",
    "  for step in range(trconf.max_steps):\n",
    "    start = time.time()\n",
    "    batch, target = train_dl()\n",
    "    avg_loss, avg_grads = parallel_train_step(m, optimizer, batch, target)\n",
    "    avg_loss.block_until_ready()\n",
    "    # compute stats\n",
    "    avg_loss = avg_loss[0]\n",
    "    lr = warmup_with_cosine_decay_schedule(step)\n",
    "    norm = 0 # norm[0]|\n",
    "    iter_time = time.time() - start\n",
    "    sub_step_time = iter_time / trconf.grad_accumulation_steps\n",
    "    tokens_per_sec = num_devices * trconf.mB * trconf.T * trconf.grad_accumulation_steps / iter_time\n",
    "    tokens_processed = (step+1) * num_devices * trconf.grad_accumulation_steps * trconf.mB * trconf.T\n",
    "\n",
    "    if step % trconf.print_interval == 0:\n",
    "      train_losses.append((step, avg_loss))\n",
    "      append_to_csv(log_dir / f\"{run_dir}_train.csv\", [step, lr, avg_loss, norm, iter_time*1000, tokens_processed, tokens_per_sec])\n",
    "      print(f\"{step} | lr: {lr:0.2e} | loss: {avg_loss:0.4f} | norm: {norm:0.2f} | time: {iter_time*1000:0.2f}ms | tokens processed: {tokens_processed:,} | tok/sec: {tokens_per_sec:,.2f}\")\n",
    "    if step % trconf.eval_interval == 0:\n",
    "      valid_loss, completions = evaluate(m)\n",
    "      val_losses.append((step, valid_loss))\n",
    "      append_to_csv(log_dir / f\"{run_dir}_valid.csv\", [step, valid_loss])\n",
    "      print(f\"valid loss: {valid_loss:0.4f}\"  )\n",
    "      for completion in completions:\n",
    "        print(completion)\n",
    "    if step > 0 and step % trconf.checkpoint_interval == 0:\n",
    "      save_checkpoint(m, step)\n",
    "    \n",
    "\n",
    "except KeyboardInterrupt:\n",
    "    print(\"Received KeyboardInterrupt. Exiting...\")\n",
    "\n",
    "valid_loss, completions = evaluate(m)\n",
    "print(f\"valid loss: {valid_loss:0.4f}\")\n",
    "print(f\"completions: {completions}\")\n",
    "for completion in completions:\n",
    "  print(completion)\n",
    "plt.figure(figsize=(10, 5))\n",
    "plt.plot([x[0] for x in train_losses], [x[1] for x in train_losses], label=\"train loss\")\n",
    "plt.plot([x[0] for x in val_losses], [x[1] for x in val_losses], label=\"valid loss\")\n",
    "plt.legend()\n",
    "plt.savefig(log_dir / f\"{run_dir}.png\", dpi=300, bbox_inches=\"tight\", transparent=True)\n",
    "plt.show()\n",
    "#save_checkpoint(m, step)"
   ]
  },
  {
   "cell_type": "code",
   "execution_count": null,
   "metadata": {},
   "outputs": [],
   "source": []
  }
 ],
 "metadata": {
  "accelerator": "GPU",
  "colab": {
   "gpuType": "A100",
   "machine_shape": "hm",
   "provenance": []
  },
  "kernelspec": {
   "display_name": "Python 3.13 (jaxpt)",
   "language": "python",
   "name": "jaxpt"
=======
    {
      "cell_type": "markdown",
      "metadata": {
        "id": "r9-SVhWIsSa_"
      },
      "source": [
        "### Install Packages\n"
      ]
    },
    {
      "cell_type": "code",
      "execution_count": null,
      "metadata": {
        "id": "LNLo9jfLn8bg"
      },
      "outputs": [],
      "source": [
        "def is_colab():\n",
        "    try:\n",
        "        import google.colab\n",
        "        return True\n",
        "    except ImportError:\n",
        "        return False\n",
        "\n",
        "if is_colab():\n",
        "    !git clone https://github.com/novastar53/jaxpt\n",
        "    !cd jaxpt && git checkout lambda && git pull\n",
        "    !pip install tiktoken --quiet\n",
        "    !pip uninstall -y tensorflow\n",
        "    !pip install flash-attention-jax"
      ]
    },
    {
      "cell_type": "code",
      "execution_count": null,
      "metadata": {
        "id": "ZQl8dEgLnMgh"
      },
      "outputs": [],
      "source": [
        "from pathlib import Path\n",
        "import sys\n",
        "\n",
        "if is_colab():\n",
        "    jaxpt_dir = str(Path().absolute() / \"jaxpt\" / \"src\" )\n",
        "else:\n",
        "    jaxpt_dir = str(Path().absolute().parent / \"src\" )\n",
        "\n",
        "sys.path.append(jaxpt_dir)\n",
        "print(jaxpt_dir)"
      ]
    },
    {
      "cell_type": "code",
      "execution_count": null,
      "metadata": {
        "id": "7N2-jnzonMgh"
      },
      "outputs": [],
      "source": [
        "import jax\n",
        "import optax\n",
        "import jax.numpy as jnp\n",
        "import numpy as np\n",
        "from flax import nnx\n",
        "import tiktoken\n",
        "\n",
        "import jaxpt\n",
        "from jaxpt.dataloaders import DataLoader\n",
        "from jaxpt.models import GPT2, GPTConfig, save_checkpoint as save_gpt2_chkpt , from_checkpoint as load_gpt2_chkpt\n",
        "from jaxpt.train import train_step, parallel_train_step, accum_train_step, loss_fn, compute_global_norm\n",
        "from jaxpt.infer import generate"
      ]
    },
    {
      "cell_type": "markdown",
      "metadata": {
        "id": "04pFw2g58HJl"
      },
      "source": [
        "### Configure compute"
      ]
    },
    {
      "cell_type": "code",
      "execution_count": null,
      "metadata": {
        "id": "dJo6Xji39g54"
      },
      "outputs": [],
      "source": [
        "import os\n",
        "\n",
        "os.environ['XLA_FLAGS'] = (\n",
        "    '--xla_gpu_triton_gemm_any=True '\n",
        "    '--xla_gpu_enable_latency_hiding_scheduler=true '\n",
        ")\n",
        "\n",
        "os.environ.update({\n",
        "  \"NCCL_LL128_BUFFSIZE\": \"-2\",\n",
        "  \"NCCL_LL_BUFFSIZE\": \"-2\",\n",
        "   \"NCCL_PROTO\": \"SIMPLE,LL,LL128\",\n",
        " })\n",
        "\n",
        "\n",
        "# Hardware setup\n",
        "print(\"JAX version:\", jax.__version__)\n",
        "devices = jax.devices()\n",
        "num_devices = len(devices)\n",
        "print(\"Available devices:\", num_devices)\n",
        "\n",
        "jax.config.update(\"jax_platform_name\", \"gpu\") # Make sure we're using the GPU\n",
        "#jax.config.update(\"jax_enable_x64\", True) # Make sure the highest precision is enabled in case we need\n",
        "jax.config.update(\"jax_default_matmul_precision\", \"bfloat16\") # Set the default precision for matrix multiplication\n",
        "\n",
        "os.environ[\"NVIDIA_TF32_OVERRIDE\"] = \"1\"\n",
        "#os.environ[\"JAX_ENABLE_X64\"] = \"False\"\n",
        "\n",
        "def list_tpu_memory():\n",
        "    devices = jax.devices()\n",
        "    for device in devices:\n",
        "        if 'TPU' in str(device.device_kind):\n",
        "            print(f\"Device: {device}, Memory: {device.memory_stats()['bytes_limit']/(1024*1024)},  Used: {device.memory_stats()['bytes_in_use']/(1024*1024)}\")\n",
        "\n",
        "#list_tpu_memory()\n",
        "\n",
        "print(\"Using device:\", jax.default_backend())  # Should print 'gpu'\n",
        "\n",
        "A = jnp.array(np.random.normal(size=(4096, 4096)), dtype=jnp.float32) # Makes sure the matmul is fast\n",
        "\n",
        "#%timeit (A@A).block_until_ready()"
      ]
    },
    {
      "cell_type": "markdown",
      "metadata": {
        "id": "DHA3hbjj8HJl"
      },
      "source": [
        "### Configure Training Run"
      ]
    },
    {
      "cell_type": "code",
      "execution_count": null,
      "metadata": {
        "id": "lki2khsFnMgh"
      },
      "outputs": [],
      "source": [
        "from functools import partial\n",
        "\n",
        "import orbax.checkpoint as ocp\n",
        "\n",
        "\n",
        "from datetime import datetime\n",
        "import random\n",
        "import string\n",
        "\n",
        "def generate_random_code(length=6):\n",
        "    return ''.join(random.choices(string.ascii_lowercase, k=length))\n",
        "\n",
        "timestamp = datetime.now().strftime(\"%Y%m%d\")\n",
        "random_code = generate_random_code()\n",
        "run_dir = f\"run_{timestamp}_{random_code}\"\n",
        "print(run_dir)\n",
        "\n",
        "#output_dir = Path(\"/home/ubuntu/gpt2-train\")\n",
        "output_dir = Path().absolute().parent\n",
        "checkpoint_dir =   output_dir / \"checkpoints\"\n",
        "checkpoint_dir.mkdir(parents=True, exist_ok=True)\n",
        "print(f\"Checkpoint directory: {checkpoint_dir}\")\n",
        "\n",
        "log_dir = output_dir / \"logs\"\n",
        "log_dir.mkdir(parents=True, exist_ok=True)\n",
        "print(f\"Log directory: {log_dir}\")\n",
        "\n",
        "def save_checkpoint(m, step):\n",
        "  checkpoint_path = checkpoint_dir / run_dir / f\"checkpoint-{step}.pt\"\n",
        "  save_gpt2_chkpt(m, checkpoint_path)\n",
        "\n",
        "def load_checkpoint(run_dir, step):\n",
        "  checkpoint_path = checkpoint_dir / run_dir / f\"checkpoint-{step}.pt\"\n",
        "  m = load_gpt2_chkpt(checkpoint_path, rngs)\n",
        "  return m\n",
        "\n",
        "\n"
      ]
    },
    {
      "cell_type": "markdown",
      "metadata": {
        "id": "ZzoCvstr9_WX"
      },
      "source": [
        "### Initialize the GPT-2 model and perform a sanity check"
      ]
    },
    {
      "cell_type": "code",
      "execution_count": null,
      "metadata": {
        "id": "vfaLKucWsSbC"
      },
      "outputs": [],
      "source": [
        "\"\"\"\n",
        "+--------------+---------+--------+------+\n",
        "| Model        | Layers  | Heads  | Embd |\n",
        "+--------------+---------+--------+------+\n",
        "| gpt2-medium  | 24      | 16     | 1024 |\n",
        "| gpt2-large   | 36      | 20     | 1280 |\n",
        "| gpt2-xl      | 48      | 25     | 1600 |\n",
        "+--------------+---------+--------+------+\n",
        "\"\"\"\n",
        "\n",
        "key = jax.random.PRNGKey(0)\n",
        "rngs = nnx.Rngs(key)\n",
        "config = GPTConfig(dtype=jnp.float32)\n",
        "m = GPT2(config, rngs)\n",
        "#m = load_checkpoint(\"run_20250310_krcksm\", 199)\n",
        "graphdef, rngstate, state = nnx.split(m, nnx.RngState, ...)\n",
        "nnx.display(state)\n",
        "\n",
        "def generate_completions():\n",
        "  m.eval()\n",
        "  num_completions = 5\n",
        "  max_length = 20\n",
        "  generate_completion = partial(generate, m, max_length=max_length)\n",
        "  prefix = \"The clever jackal\"\n",
        "  enc = tiktoken.get_encoding('gpt2')\n",
        "  tokens = enc.encode(prefix)\n",
        "  tokens = jnp.array(tokens, dtype=jnp.int32)\n",
        "  tokens = jnp.expand_dims(tokens, axis=0)\n",
        "  x = jnp.tile(tokens, (num_completions, 1))\n",
        "\n",
        "\n",
        "  x = generate_completion(x=x) # Make sure you can do a forward pass\n",
        "  output = []\n",
        "  for i in range(num_completions):\n",
        "      tokens = x[i, :max_length].tolist()\n",
        "      decoded = enc.decode(tokens)\n",
        "      output.append(decoded)\n",
        "  return output\n",
        "\n",
        "#completions = generate_completions()\n",
        "#for completion in completions:\n",
        "#print(completion)\n"
      ]
    },
    {
      "cell_type": "code",
      "execution_count": null,
      "metadata": {
        "id": "k8Dx19aKnMgi"
      },
      "outputs": [],
      "source": [
        "import dataclasses\n",
        "\n",
        "############################\n",
        "# Nvidia A100 (x 8) Config #\n",
        "############################\n",
        "\n",
        "@dataclasses.dataclass()\n",
        "class TrainerConfig:\n",
        "  num_tokens_per_batch: int = 2**19 # 2**19, 0.5 million as per the GPT 3.5 paper\n",
        "  mB: int = 64\n",
        "  T: int = 1024\n",
        "  max_steps: int = 18882 # 1 epoch (all 99 shards of the dataset)\n",
        "  max_lr: float = 6e-4\n",
        "  min_lr: float = max_lr * 0.1\n",
        "  max_grad_norm: float = 1.0  # Clip gradients to this norm\n",
        "  warmup_steps: int = 715\n",
        "  print_interval: int = 10\n",
        "  eval_interval: int = 100\n",
        "  checkpoint_interval: int = 100\n",
        "  grad_accumulation_steps: int = num_tokens_per_batch // (mB * T * num_devices) # Number of steps over which to average the gradient\n",
        "\n",
        "##############\n",
        "# CPU Config #\n",
        "##############\n",
        "\n",
        "#trconf = TrainerConfig()\n",
        "trconf = TrainerConfig(\n",
        "  num_tokens_per_batch=2**9,\n",
        "  mB=8,\n",
        "  T=64,\n",
        "  max_steps=286*10, # 6 epoch(s)\n",
        "  max_lr=6e-4,\n",
        "  min_lr=6e-5,\n",
        "  max_grad_norm=1.0,\n",
        "  warmup_steps=10,\n",
        "  print_interval=1,\n",
        "  eval_interval=50,\n",
        "  checkpoint_interval=100,\n",
        ")\n",
        "trconf.grad_accumulation_steps =  trconf.num_tokens_per_batch // (trconf.mB * trconf.T * num_devices) # Number of steps over which to average the gradient\n",
        "\n",
        "# Set up the optimizer\n",
        "def warmup_with_cosine_decay_schedule(step):\n",
        "\n",
        "    warmup_lr = trconf.max_lr * (step + 1) / trconf.warmup_steps\n",
        "    coeff = 0.5 * (1 + jnp.cos(jnp.pi * (step - trconf.warmup_steps) / (trconf.max_steps - trconf.warmup_steps)))\n",
        "    cosine_lr =  trconf.min_lr + coeff * (trconf.max_lr - trconf.min_lr)\n",
        "\n",
        "    return jnp.where(step < trconf.warmup_steps,\n",
        "                     warmup_lr,\n",
        "                     jnp.where(step < trconf.max_steps, cosine_lr, trconf.min_lr))\n",
        "\n",
        "# Generate a weight decay mask\n",
        "# First split the model into params and variables\n",
        "graphdef, params, variables = nnx.split(m, nnx.Param, nnx.Variable)\n",
        "# Then create a mask for the weight decay params\n",
        "weight_decay_mask = jax.tree_util.tree_map(lambda x: len(x.shape) > 1, params)\n",
        "\n",
        "\n",
        "tx = optax.chain(\n",
        "    #optax.clip_by_global_norm(trconf.max_grad_norm),\n",
        "    optax.adamw(6e-4, b1=0.9, b2=0.95) #, weight_decay=0.1, mask=weight_decay_mask)\n",
        ")\n",
        "optimizer = nnx.Optimizer(m, tx)\n",
        "\n",
        "# count the number of weight decay params\n",
        "def f(x, y):\n",
        "    if x:\n",
        "        return y.size\n",
        "    return 0\n",
        "\n",
        "weight_decay_params = jax.tree_util.tree_map(f, weight_decay_mask, params)\n",
        "weight_decay_param_count = jax.tree_util.tree_reduce(lambda x, y: x + y, weight_decay_params, 0)\n",
        "\n",
        "\n",
        "print(f\"weight decay param count: {weight_decay_param_count:,}\")\n",
        "print(f\"tokens/batch: {trconf.num_tokens_per_batch:,}\")\n",
        "print(f\"block size: {trconf.T}\")\n",
        "print(f\"sub-batch size: {trconf.mB}\")\n",
        "print(f\"no. gradient accumulation steps: {trconf.grad_accumulation_steps}\")\n",
        "print(f\"effective batch size per device: \", trconf.grad_accumulation_steps * trconf.mB)\n",
        "print(f\"effective batch size: {trconf.grad_accumulation_steps * trconf.mB * num_devices}\")\n",
        "print(f\"max steps: {trconf.max_steps}\")\n"
      ]
    },
    {
      "cell_type": "markdown",
      "metadata": {
        "id": "igoeEsgCsSbC"
      },
      "source": [
        "### DataLoader and Validation Setup\n",
        "\n"
      ]
    },
    {
      "cell_type": "code",
      "execution_count": null,
      "metadata": {
        "id": "_8d4oBtGEwpy"
      },
      "outputs": [],
      "source": [
        "\n",
        "dataset = \"panchatantra-ryder\"\n",
        "\n",
        "if is_colab():\n",
        "    dataset_path = Path().absolute() / \"jaxpt\" / \"src\" / \"jaxpt\" / \"datasets\" / dataset / \"processed\"\n",
        "else:\n",
        "    if dataset == \"fineweb-edu\":\n",
        "      dataset_path = \"/home/ubuntu/gpt2-train/fineweb-edu/processed\"\n",
        "    elif dataset == \"panchatantra-ryder\":\n",
        "      dataset_path = Path().absolute().parent / \"src\"/ \"jaxpt\" / \"datasets\" / dataset / \"processed\"\n",
        "    else:\n",
        "      raise ValueError(f\"Dataset {dataset} not found\")\n",
        "\n",
        "train_dl = DataLoader(dirpath=dataset_path, batch_size=trconf.mB, block_size=trconf.T, device_rank=num_devices, label=\"train\")\n",
        "eval_dl = DataLoader(dirpath=dataset_path, batch_size=trconf.mB, block_size=trconf.T, device_rank=1, label=\"valid\", quiet=True)\n",
        "\n",
        "def validate(m):\n",
        "  valid_loss = 0.0\n",
        "  eval_steps = 10\n",
        "  for i in range(eval_steps):\n",
        "    batch, targets = eval_dl()\n",
        "    batch = np.squeeze(batch)\n",
        "    targets = np.squeeze(targets)\n",
        "    loss = loss_fn(m, batch, targets)\n",
        "    valid_loss += loss\n",
        "  valid_loss /= eval_steps\n",
        "  return valid_loss\n",
        "\n",
        "def evaluate(m):\n",
        "  m.eval()\n",
        "  completions =generate_completions()\n",
        "  val_loss = validate(m)\n",
        "  m.train()\n",
        "  return val_loss, completions\n",
        "\n"
      ]
    },
    {
      "cell_type": "markdown",
      "metadata": {
        "id": "1m9CNTrTsSbC"
      },
      "source": [
        "### Let's train the model"
      ]
    },
    {
      "cell_type": "code",
      "execution_count": null,
      "metadata": {
        "id": "UwtmfUotuLMU",
        "scrolled": true
      },
      "outputs": [],
      "source": [
        "%matplotlib inline\n",
        "import matplotlib.pyplot as plt\n",
        "\n",
        "import time\n",
        "from functools import partial\n",
        "\n",
        "import logging\n",
        "import warnings\n",
        "\n",
        "from jaxpt.utils import append_to_csv\n",
        "\n",
        "\n",
        "warnings.filterwarnings(\"ignore\", message=\"Conversion for .*PmapSharding.*\")\n",
        "logging.getLogger(\"root\").setLevel(logging.ERROR)\n",
        "\n",
        "train_losses = []\n",
        "val_losses = []\n",
        "append_to_csv(log_dir / f\"{run_dir}_train.csv\", [\"step\", \"lr\", \"loss\", \"norm\", \"time\", \"tokens_processed\", \"tokens_per_sec\"])\n",
        "append_to_csv(log_dir / f\"{run_dir}_valid.csv\", [\"step\", \"loss\"])\n",
        "\n",
        "m.train()\n",
        "try:\n",
        "  for step in range(trconf.max_steps):\n",
        "    start = time.time()\n",
        "    batch, target = train_dl()\n",
        "    avg_loss, avg_grads = parallel_train_step(m, optimizer, batch, target)\n",
        "    #avg_loss, avg_grads = train_step(m, optimizer, batch, target)\n",
        "    avg_loss.block_until_ready()\n",
        "    # compute stats\n",
        "    avg_loss = avg_loss[0]\n",
        "    lr = warmup_with_cosine_decay_schedule(step)\n",
        "    norm = 0 # norm[0]|\n",
        "    iter_time = time.time() - start\n",
        "    sub_step_time = iter_time / trconf.grad_accumulation_steps\n",
        "    tokens_per_sec = num_devices * trconf.mB * trconf.T * trconf.grad_accumulation_steps / iter_time\n",
        "    tokens_processed = (step+1) * num_devices * trconf.grad_accumulation_steps * trconf.mB * trconf.T\n",
        "\n",
        "    if step % trconf.print_interval == 0:\n",
        "      train_losses.append((step, avg_loss))\n",
        "      append_to_csv(log_dir / f\"{run_dir}_train.csv\", [step, lr, avg_loss, norm, iter_time*1000, tokens_processed, tokens_per_sec])\n",
        "      print(f\"{step} | lr: {lr:0.2e} | loss: {avg_loss:0.4f} | norm: {norm:0.2f} | time: {iter_time*1000:0.2f}ms | tokens processed: {tokens_processed:,} | tok/sec: {tokens_per_sec:,.2f}\")\n",
        "    if step % trconf.eval_interval == 0:\n",
        "      valid_loss, completions = evaluate(m)\n",
        "      val_losses.append((step, valid_loss))\n",
        "      append_to_csv(log_dir / f\"{run_dir}_valid.csv\", [step, valid_loss])\n",
        "      print(f\"valid loss: {valid_loss:0.4f}\"  )\n",
        "      for completion in completions:\n",
        "        print(completion)\n",
        "    if step > 0 and step % trconf.checkpoint_interval == 0:\n",
        "      save_checkpoint(m, step)\n",
        "\n",
        "\n",
        "except KeyboardInterrupt:\n",
        "    print(\"Received KeyboardInterrupt. Exiting...\")\n",
        "\n",
        "valid_loss, completions = evaluate(m)\n",
        "print(f\"valid loss: {valid_loss:0.4f}\")\n",
        "print(f\"completions: {completions}\")\n",
        "for completion in completions:\n",
        "  print(completion)\n",
        "plt.figure(figsize=(10, 5))\n",
        "plt.plot([x[0] for x in train_losses], [x[1] for x in train_losses], label=\"train loss\")\n",
        "plt.plot([x[0] for x in val_losses], [x[1] for x in val_losses], label=\"valid loss\")\n",
        "plt.legend()\n",
        "plt.savefig(log_dir / f\"{run_dir}.png\", dpi=300, bbox_inches=\"tight\", transparent=True)\n",
        "plt.show()\n",
        "#save_checkpoint(m, step)"
      ]
    },
    {
      "cell_type": "code",
      "execution_count": null,
      "metadata": {
        "id": "kvEJWpRrsSbC"
      },
      "outputs": [],
      "source": []
    }
  ],
  "metadata": {
    "accelerator": "GPU",
    "colab": {
      "gpuType": "T4",
      "machine_shape": "hm",
      "provenance": []
    },
    "kernelspec": {
      "display_name": "Python 3.13 (jaxpt)",
      "language": "python",
      "name": "jaxpt"
    },
    "language_info": {
      "codemirror_mode": {
        "name": "ipython",
        "version": 3
      },
      "file_extension": ".py",
      "mimetype": "text/x-python",
      "name": "python",
      "nbconvert_exporter": "python",
      "pygments_lexer": "ipython3",
      "version": "3.13.2"
    }
>>>>>>> 76a0137d
  },
  "nbformat": 4,
  "nbformat_minor": 0
}<|MERGE_RESOLUTION|>--- conflicted
+++ resolved
@@ -10,507 +10,6 @@
         "\n"
       ]
     },
-<<<<<<< HEAD
-    "id": "LNLo9jfLn8bg",
-    "outputId": "9eb6bc93-7a88-4a8c-8a8b-5c7593bbe32b"
-   },
-   "outputs": [],
-   "source": [
-    "def is_colab():\n",
-    "    try:\n",
-    "        import google.colab\n",
-    "        return True\n",
-    "    except ImportError:\n",
-    "        return False\n",
-    "\n",
-    "if is_colab():\n",
-    "    !git clone https://github.com/novastar53/jaxpt\n",
-    "    !cd jaxpt && git checkout dev && git pull\n",
-    "    !pip install tiktoken --quiet\n",
-    "    !pip uninstall -y tensorflow"
-   ]
-  },
-  {
-   "cell_type": "code",
-   "execution_count": null,
-   "metadata": {
-    "colab": {
-     "base_uri": "https://localhost:8080/"
-    },
-    "id": "ZQl8dEgLnMgh",
-    "outputId": "f646af7e-38c4-40ed-8b18-e423e0584a60"
-   },
-   "outputs": [],
-   "source": [
-    "from pathlib import Path\n",
-    "import sys\n",
-    "\n",
-    "if is_colab():\n",
-    "    jaxpt_dir = str(Path().absolute() / \"jaxpt\" / \"src\" )\n",
-    "else:\n",
-    "    jaxpt_dir = str(Path().absolute().parent / \"src\" )\n",
-    "\n",
-    "sys.path.append(jaxpt_dir)\n",
-    "print(jaxpt_dir)"
-   ]
-  },
-  {
-   "cell_type": "code",
-   "execution_count": 3,
-   "metadata": {
-    "id": "7N2-jnzonMgh"
-   },
-   "outputs": [],
-   "source": [
-    "import jax\n",
-    "import optax\n",
-    "import jax.numpy as jnp\n",
-    "import numpy as np\n",
-    "from flax import nnx\n",
-    "import tiktoken\n",
-    "\n",
-    "from jaxpt.dataloaders import DataLoader\n",
-    "from jaxpt.models import GPT2, GPTConfig, save_checkpoint as save_gpt2_chkpt , from_checkpoint as load_gpt2_chkpt\n",
-    "from jaxpt.train import train_step, parallel_train_step, accum_train_step, loss_fn, compute_global_norm\n",
-    "from jaxpt.infer import generate"
-   ]
-  },
-  {
-   "cell_type": "markdown",
-   "metadata": {
-    "id": "04pFw2g58HJl"
-   },
-   "source": [
-    "### Configure compute"
-   ]
-  },
-  {
-   "cell_type": "code",
-   "execution_count": null,
-   "metadata": {
-    "colab": {
-     "base_uri": "https://localhost:8080/"
-    },
-    "id": "dJo6Xji39g54",
-    "outputId": "66de6e21-02e6-4a65-fae3-48bd4a668c52"
-   },
-   "outputs": [],
-   "source": [
-    "import os\n",
-    "\n",
-    "os.environ['XLA_FLAGS'] = (\n",
-    "    '--xla_gpu_triton_gemm_any=True '\n",
-    "    '--xla_gpu_enable_latency_hiding_scheduler=true '\n",
-    ")\n",
-    "\n",
-    "os.environ.update({\n",
-    "  \"NCCL_LL128_BUFFSIZE\": \"-2\",\n",
-    "  \"NCCL_LL_BUFFSIZE\": \"-2\",\n",
-    "   \"NCCL_PROTO\": \"SIMPLE,LL,LL128\",\n",
-    " })\n",
-    "\n",
-    "\n",
-    "# Hardware setup\n",
-    "print(\"JAX version:\", jax.__version__)\n",
-    "devices = jax.devices()\n",
-    "num_devices = len(devices)\n",
-    "print(\"Available devices:\", num_devices)\n",
-    "\n",
-    "jax.config.update(\"jax_platform_name\", \"gpu\") # Make sure we're using the GPU\n",
-    "#jax.config.update(\"jax_enable_x64\", True) # Make sure the highest precision is enabled in case we need\n",
-    "jax.config.update(\"jax_default_matmul_precision\", \"bfloat16\") # Set the default precision for matrix multiplication\n",
-    "\n",
-    "os.environ[\"NVIDIA_TF32_OVERRIDE\"] = \"1\"\n",
-    "#os.environ[\"JAX_ENABLE_X64\"] = \"False\"\n",
-    "\n",
-    "def list_tpu_memory():\n",
-    "    devices = jax.devices()\n",
-    "    for device in devices:\n",
-    "        if 'TPU' in str(device.device_kind):\n",
-    "            print(f\"Device: {device}, Memory: {device.memory_stats()['bytes_limit']/(1024*1024)},  Used: {device.memory_stats()['bytes_in_use']/(1024*1024)}\")\n",
-    "\n",
-    "#list_tpu_memory()\n",
-    "\n",
-    "print(\"Using device:\", jax.default_backend())  # Should print 'gpu'\n",
-    "\n",
-    "A = jnp.array(np.random.normal(size=(4096, 4096)), dtype=jnp.float32) # Makes sure the matmul is fast\n",
-    "\n",
-    "#%timeit (A@A).block_until_ready()"
-   ]
-  },
-  {
-   "cell_type": "markdown",
-   "metadata": {
-    "id": "DHA3hbjj8HJl"
-   },
-   "source": [
-    "### Configure Training Run"
-   ]
-  },
-  {
-   "cell_type": "code",
-   "execution_count": null,
-   "metadata": {
-    "id": "lki2khsFnMgh"
-   },
-   "outputs": [],
-   "source": [
-    "from functools import partial\n",
-    "\n",
-    "import orbax.checkpoint as ocp\n",
-    "\n",
-    "\n",
-    "from datetime import datetime\n",
-    "import random\n",
-    "import string\n",
-    "\n",
-    "def generate_random_code(length=6):\n",
-    "    return ''.join(random.choices(string.ascii_lowercase, k=length))\n",
-    "\n",
-    "timestamp = datetime.now().strftime(\"%Y%m%d\")\n",
-    "random_code = generate_random_code()\n",
-    "run_dir = f\"run_{timestamp}_{random_code}\"\n",
-    "print(run_dir)\n",
-    "\n",
-    "#output_dir = Path(\"/home/ubuntu/gpt2-train\")\n",
-    "output_dir = Path().absolute().parent\n",
-    "checkpoint_dir =   output_dir / \"checkpoints\"\n",
-    "checkpoint_dir.mkdir(parents=True, exist_ok=True)\n",
-    "print(f\"Checkpoint directory: {checkpoint_dir}\")\n",
-    "\n",
-    "log_dir = output_dir / \"logs\"\n",
-    "log_dir.mkdir(parents=True, exist_ok=True)\n",
-    "print(f\"Log directory: {log_dir}\")\n",
-    "\n",
-    "def save_checkpoint(m, step):\n",
-    "  checkpoint_path = checkpoint_dir / run_dir / f\"checkpoint-{step}.pt\"\n",
-    "  save_gpt2_chkpt(m, checkpoint_path)\n",
-    "\n",
-    "def load_checkpoint(run_dir, step):\n",
-    "  checkpoint_path = checkpoint_dir / run_dir / f\"checkpoint-{step}.pt\"\n",
-    "  m = load_gpt2_chkpt(checkpoint_path, rngs)\n",
-    "  return m\n",
-    "\n",
-    "\n"
-   ]
-  },
-  {
-   "cell_type": "markdown",
-   "metadata": {
-    "id": "ZzoCvstr9_WX"
-   },
-   "source": [
-    "### Initialize the GPT-2 model and perform a sanity check"
-   ]
-  },
-  {
-   "cell_type": "code",
-   "execution_count": null,
-   "metadata": {},
-   "outputs": [],
-   "source": [
-    "\"\"\"\n",
-    "+--------------+---------+--------+------+\n",
-    "| Model        | Layers  | Heads  | Embd |\n",
-    "+--------------+---------+--------+------+\n",
-    "| gpt2-medium  | 24      | 16     | 1024 |\n",
-    "| gpt2-large   | 36      | 20     | 1280 |\n",
-    "| gpt2-xl      | 48      | 25     | 1600 |\n",
-    "+--------------+---------+--------+------+\n",
-    "\"\"\"\n",
-    "\n",
-    "key = jax.random.PRNGKey(0)\n",
-    "rngs = nnx.Rngs(key)\n",
-    "config = GPTConfig(dtype=jnp.float32)\n",
-    "m = GPT2(config, rngs)\n",
-    "#m = load_checkpoint(\"run_20250310_krcksm\", 199)\n",
-    "graphdef, rngstate, state = nnx.split(m, nnx.RngState, ...)\n",
-    "nnx.display(state)\n",
-    "\n",
-    "def generate_completions():\n",
-    "  m.eval()\n",
-    "  num_completions = 5\n",
-    "  max_length = 20\n",
-    "  generate_completion = partial(generate, m, max_length=max_length)\n",
-    "  prefix = \"The clever jackal\"\n",
-    "  enc = tiktoken.get_encoding('gpt2')\n",
-    "  tokens = enc.encode(prefix)\n",
-    "  tokens = jnp.array(tokens, dtype=jnp.int32)\n",
-    "  tokens = jnp.expand_dims(tokens, axis=0)\n",
-    "  x = jnp.tile(tokens, (num_completions, 1))\n",
-    "\n",
-    "\n",
-    "  x = generate_completion(x=x) # Make sure you can do a forward pass\n",
-    "  output = []\n",
-    "  for i in range(num_completions):\n",
-    "      tokens = x[i, :max_length].tolist()\n",
-    "      decoded = enc.decode(tokens)\n",
-    "      output.append(decoded)\n",
-    "  return output\n",
-    "\n",
-    "#completions = generate_completions()\n",
-    "#for completion in completions:\n",
-    "#print(completion)\n"
-   ]
-  },
-  {
-   "cell_type": "code",
-   "execution_count": null,
-   "metadata": {
-    "colab": {
-     "base_uri": "https://localhost:8080/"
-    },
-    "id": "k8Dx19aKnMgi",
-    "outputId": "c6d6d2ea-13ad-4b6a-fdd8-1980047d06c6"
-   },
-   "outputs": [],
-   "source": [
-    "import dataclasses\n",
-    "\n",
-    "############################\n",
-    "# Nvidia A100 (x 8) Config #\n",
-    "############################\n",
-    "\n",
-    "@dataclasses.dataclass()\n",
-    "class TrainerConfig:\n",
-    "  num_tokens_per_batch: int = 2**19 # 2**19, 0.5 million as per the GPT 3.5 paper\n",
-    "  mB: int = 64\n",
-    "  T: int = 1024\n",
-    "  max_steps: int = 18882 # 1 epoch (all 99 shards of the dataset) \n",
-    "  max_lr: float = 6e-4\n",
-    "  min_lr: float = max_lr * 0.1\n",
-    "  max_grad_norm: float = 1.0  # Clip gradients to this norm\n",
-    "  warmup_steps: int = 715\n",
-    "  print_interval: int = 10\n",
-    "  eval_interval: int = 100\n",
-    "  checkpoint_interval: int = 100\n",
-    "  grad_accumulation_steps: int = num_tokens_per_batch // (mB * T * num_devices) # Number of steps over which to average the gradient\n",
-    "\n",
-    "##############\n",
-    "# CPU Config #\n",
-    "##############\n",
-    "\n",
-    "#trconf = TrainerConfig()\n",
-    "trconf = TrainerConfig(\n",
-    "  num_tokens_per_batch=2**9,\n",
-    "  mB=8,\n",
-    "  T=64,\n",
-    "  max_steps=286*3, # 2 epoch(s)\n",
-    "  max_lr=6e-4,\n",
-    "  min_lr=6e-5,\n",
-    "  max_grad_norm=1.0,\n",
-    "  warmup_steps=10,\n",
-    "  print_interval=1,\n",
-    "  eval_interval=10,\n",
-    "  checkpoint_interval=30,\n",
-    ")\n",
-    "trconf.grad_accumulation_steps =  trconf.num_tokens_per_batch // (trconf.mB * trconf.T * num_devices) # Number of steps over which to average the gradient\n",
-    "\n",
-    "# Set up the optimizer\n",
-    "def warmup_with_cosine_decay_schedule(step):\n",
-    "\n",
-    "    warmup_lr = trconf.max_lr * (step + 1) / trconf.warmup_steps\n",
-    "    coeff = 0.5 * (1 + jnp.cos(jnp.pi * (step - trconf.warmup_steps) / (trconf.max_steps - trconf.warmup_steps)))\n",
-    "    cosine_lr =  trconf.min_lr + coeff * (trconf.max_lr - trconf.min_lr)\n",
-    "\n",
-    "    return jnp.where(step < trconf.warmup_steps,\n",
-    "                     warmup_lr,\n",
-    "                     jnp.where(step < trconf.max_steps, cosine_lr, trconf.min_lr))\n",
-    "\n",
-    "# Generate a weight decay mask\n",
-    "# First split the model into params and variables\n",
-    "graphdef, params, variables = nnx.split(m, nnx.Param, nnx.Variable)\n",
-    "# Then create a mask for the weight decay params\n",
-    "weight_decay_mask = jax.tree_util.tree_map(lambda x: len(x.shape) > 1, params)\n",
-    "\n",
-    "\n",
-    "tx = optax.chain(\n",
-    "    optax.clip_by_global_norm(trconf.max_grad_norm),\n",
-    "    optax.adamw(6e-4, b1=0.9, b2=0.95, weight_decay=0.1, mask=weight_decay_mask)\n",
-    ")\n",
-    "optimizer = nnx.Optimizer(m, tx)\n",
-    "\n",
-    "# count the number of weight decay params\n",
-    "def f(x, y):\n",
-    "    if x:\n",
-    "        return y.size\n",
-    "    return 0\n",
-    "\n",
-    "weight_decay_params = jax.tree_util.tree_map(f, weight_decay_mask, params)\n",
-    "weight_decay_param_count = jax.tree_util.tree_reduce(lambda x, y: x + y, weight_decay_params, 0)\n",
-    "\n",
-    "\n",
-    "print(f\"weight decay param count: {weight_decay_param_count:,}\")\n",
-    "print(f\"tokens/batch: {trconf.num_tokens_per_batch:,}\")\n",
-    "print(f\"block size: {trconf.T}\")\n",
-    "print(f\"sub-batch size: {trconf.mB}\")\n",
-    "print(f\"no. gradient accumulation steps: {trconf.grad_accumulation_steps}\")\n",
-    "print(f\"effective batch size per device: \", trconf.grad_accumulation_steps * trconf.mB)\n",
-    "print(f\"effective batch size: {trconf.grad_accumulation_steps * trconf.mB * num_devices}\")\n",
-    "print(f\"max steps: {trconf.max_steps}\")\n"
-   ]
-  },
-  {
-   "cell_type": "markdown",
-   "metadata": {},
-   "source": [
-    "### DataLoader and Validation Setup\n",
-    "\n"
-   ]
-  },
-  {
-   "cell_type": "code",
-   "execution_count": null,
-   "metadata": {
-    "id": "_8d4oBtGEwpy"
-   },
-   "outputs": [],
-   "source": [
-    "\n",
-    "dataset = \"panchatantra-ryder\"\n",
-    "\n",
-    "if is_colab():\n",
-    "    dataset_path = Path().absolute() / \"jaxpt\" / \"src\" / \"jaxpt\" / \"datasets\" / dataset / \"processed\"\n",
-    "else:\n",
-    "    if dataset == \"fineweb-edu\":\n",
-    "      dataset_path = \"/home/ubuntu/gpt2-train/fineweb-edu/processed\"\n",
-    "    elif dataset == \"panchatantra-ryder\":\n",
-    "      dataset_path = Path().absolute().parent / \"src\"/ \"jaxpt\" / \"datasets\" / dataset / \"processed\"\n",
-    "    else:\n",
-    "      raise ValueError(f\"Dataset {dataset} not found\")  \n",
-    "\n",
-    "train_dl = DataLoader(dirpath=dataset_path, batch_size=trconf.mB, block_size=trconf.T, device_rank=num_devices, label=\"train\")\n",
-    "eval_dl = DataLoader(dirpath=dataset_path, batch_size=trconf.mB, block_size=trconf.T, device_rank=1, label=\"valid\", quiet=True)\n",
-    "\n",
-    "def validate(m):\n",
-    "  valid_loss = 0.0\n",
-    "  eval_steps = 10\n",
-    "  for i in range(eval_steps):\n",
-    "    batch, targets = eval_dl()\n",
-    "    batch = np.squeeze(batch)\n",
-    "    targets = np.squeeze(targets)\n",
-    "    loss = loss_fn(m, batch, targets)\n",
-    "    valid_loss += loss\n",
-    "  valid_loss /= eval_steps\n",
-    "  return valid_loss\n",
-    "\n",
-    "def evaluate(m):\n",
-    "  m.eval()\n",
-    "  completions =generate_completions()\n",
-    "  val_loss = validate(m)\n",
-    "  m.train()\n",
-    "  return val_loss, completions\n",
-    "\n"
-   ]
-  },
-  {
-   "cell_type": "markdown",
-   "metadata": {},
-   "source": [
-    "### Let's train the model"
-   ]
-  },
-  {
-   "cell_type": "code",
-   "execution_count": null,
-   "metadata": {
-    "colab": {
-     "base_uri": "https://localhost:8080/"
-    },
-    "id": "UwtmfUotuLMU",
-    "outputId": "a2ec8867-a187-4089-b41c-bcdbd6786aa2",
-    "scrolled": true
-   },
-   "outputs": [],
-   "source": [
-    "%matplotlib inline\n",
-    "import matplotlib.pyplot as plt\n",
-    "\n",
-    "import time\n",
-    "from functools import partial\n",
-    "\n",
-    "import logging\n",
-    "import warnings\n",
-    "\n",
-    "from jaxpt.utils import append_to_csv\n",
-    "\n",
-    "\n",
-    "warnings.filterwarnings(\"ignore\", message=\"Conversion for .*PmapSharding.*\")\n",
-    "logging.getLogger(\"root\").setLevel(logging.ERROR)\n",
-    "\n",
-    "train_losses = []\n",
-    "val_losses = []\n",
-    "append_to_csv(log_dir / f\"{run_dir}_train.csv\", [\"step\", \"lr\", \"loss\", \"norm\", \"time\", \"tokens_processed\", \"tokens_per_sec\"])\n",
-    "append_to_csv(log_dir / f\"{run_dir}_valid.csv\", [\"step\", \"loss\"])\n",
-    "\n",
-    "m.train()\n",
-    "try:\n",
-    "  for step in range(trconf.max_steps):\n",
-    "    start = time.time()\n",
-    "    batch, target = train_dl()\n",
-    "    avg_loss, avg_grads = parallel_train_step(m, optimizer, batch, target)\n",
-    "    avg_loss.block_until_ready()\n",
-    "    # compute stats\n",
-    "    avg_loss = avg_loss[0]\n",
-    "    lr = warmup_with_cosine_decay_schedule(step)\n",
-    "    norm = 0 # norm[0]|\n",
-    "    iter_time = time.time() - start\n",
-    "    sub_step_time = iter_time / trconf.grad_accumulation_steps\n",
-    "    tokens_per_sec = num_devices * trconf.mB * trconf.T * trconf.grad_accumulation_steps / iter_time\n",
-    "    tokens_processed = (step+1) * num_devices * trconf.grad_accumulation_steps * trconf.mB * trconf.T\n",
-    "\n",
-    "    if step % trconf.print_interval == 0:\n",
-    "      train_losses.append((step, avg_loss))\n",
-    "      append_to_csv(log_dir / f\"{run_dir}_train.csv\", [step, lr, avg_loss, norm, iter_time*1000, tokens_processed, tokens_per_sec])\n",
-    "      print(f\"{step} | lr: {lr:0.2e} | loss: {avg_loss:0.4f} | norm: {norm:0.2f} | time: {iter_time*1000:0.2f}ms | tokens processed: {tokens_processed:,} | tok/sec: {tokens_per_sec:,.2f}\")\n",
-    "    if step % trconf.eval_interval == 0:\n",
-    "      valid_loss, completions = evaluate(m)\n",
-    "      val_losses.append((step, valid_loss))\n",
-    "      append_to_csv(log_dir / f\"{run_dir}_valid.csv\", [step, valid_loss])\n",
-    "      print(f\"valid loss: {valid_loss:0.4f}\"  )\n",
-    "      for completion in completions:\n",
-    "        print(completion)\n",
-    "    if step > 0 and step % trconf.checkpoint_interval == 0:\n",
-    "      save_checkpoint(m, step)\n",
-    "    \n",
-    "\n",
-    "except KeyboardInterrupt:\n",
-    "    print(\"Received KeyboardInterrupt. Exiting...\")\n",
-    "\n",
-    "valid_loss, completions = evaluate(m)\n",
-    "print(f\"valid loss: {valid_loss:0.4f}\")\n",
-    "print(f\"completions: {completions}\")\n",
-    "for completion in completions:\n",
-    "  print(completion)\n",
-    "plt.figure(figsize=(10, 5))\n",
-    "plt.plot([x[0] for x in train_losses], [x[1] for x in train_losses], label=\"train loss\")\n",
-    "plt.plot([x[0] for x in val_losses], [x[1] for x in val_losses], label=\"valid loss\")\n",
-    "plt.legend()\n",
-    "plt.savefig(log_dir / f\"{run_dir}.png\", dpi=300, bbox_inches=\"tight\", transparent=True)\n",
-    "plt.show()\n",
-    "#save_checkpoint(m, step)"
-   ]
-  },
-  {
-   "cell_type": "code",
-   "execution_count": null,
-   "metadata": {},
-   "outputs": [],
-   "source": []
-  }
- ],
- "metadata": {
-  "accelerator": "GPU",
-  "colab": {
-   "gpuType": "A100",
-   "machine_shape": "hm",
-   "provenance": []
-  },
-  "kernelspec": {
-   "display_name": "Python 3.13 (jaxpt)",
-   "language": "python",
-   "name": "jaxpt"
-=======
     {
       "cell_type": "markdown",
       "metadata": {
@@ -1030,7 +529,6 @@
       "pygments_lexer": "ipython3",
       "version": "3.13.2"
     }
->>>>>>> 76a0137d
   },
   "nbformat": 4,
   "nbformat_minor": 0
